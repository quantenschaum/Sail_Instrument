(function(){
console.log("sail_instrument loaded");


//globalThis.globalParameter={};


var Sail_InstrumentInfoParameters = {
    formatterParameters: false,
    caption: false,
    unit: false,
    value: false,
    Displaytype: {
        type: 'SELECT',
        list: ['dist', 'cum_dist', 'time', 'cum_time'],
        default: 'dist'
    },
};

var intersections;

const formatLL = function(dist, speed, opt_unit) {
    let ret = ["", ""]
    try {
        if (!opt_unit || opt_unit.toLowerCase().match("dist")) {
            ret[0] = "nm"
            ret[1] = avnav.api.formatter.formatDistance(dist, 3, 1);
            return ret
        }
        if (opt_unit.toLowerCase().match("time")) {

            let dt = dist / 1825 / (speed * 1.944) //dt=dist[nm]/v[kn] in [hrs]
            let tval = dt * 3600; // in sec
            let sign = "";
            if (tval < 0) {
                sign = "-";
                tval = -tval;
            }
            let h = Math.floor(tval / 3600);
            let m = Math.floor((tval - h * 3600) / 60);
            let s = tval - 3600 * h - 60 * m;
            ret[0] = "hh:mm:ss"
            ret[1] = sign + avnav.api.formatter.formatDecimal(h, 2, 0).replace(" ", "0") + ':' + avnav.api.formatter.formatDecimal(m, 2, 0).replace(" ", "0") + ':' + avnav.api.formatter.formatDecimal(s, 2, 0).replace(" ", "0");
            return ret
        }
    } catch (e) {
        return "-----"
    }
}

formatLL.parameters = [{
    name: 'unit',
    type: 'SELECT',
    list: ['dist', 'cum_dist', 'time', 'cum_time'],
    default: 'dist'
}]

avnav.api.registerFormatter("mySpecialLL", formatLL);

var Sail_InstrumentInfoWidget = {
    name: "Sail_InstrumentInfo",
    storeKeys: {
        boatposition: 'nav.gps.position',
        speed: 'nav.gps.sail_instrument.STW',
        LLSB: 'nav.gps.sail_instrument.LLSB',
        LLBB: 'nav.gps.sail_instrument.LLBB',
    },
    //unit: "nm",
    renderHtml: function(props) {
        let fmtParam = "";
        let gpsdata = {
            ...props
        }; // https://www.delftstack.com/de/howto/javascript/javascript-deep-clone-an-object/

        //console.log("Sail_InstrumentInfo");

        //var fmtParam = ((gpsdata.formatterParameters instanceof  Array) && gpsdata.formatterParameters.length > 0) ? gpsdata.formatterParameters[0] : undefined;
        if (typeof(intersections) != 'undefined' && intersections) {
            if (typeof(gpsdata.Displaytype) != 'undefined')
                fmtParam = gpsdata.Displaytype
            else
                fmtParam = ['dist']; //((gpsdata.formatterParameters instanceof  Array) && gpsdata.formatterParameters.length > 0) ? gpsdata.formatterParameters[0] : undefined;
            var fv = formatLL(intersections.Boat.BB.dist, gpsdata.speed, fmtParam);
            var fv2 = formatLL(intersections.Boat.SB.dist, gpsdata.speed, fmtParam);
            var fvges = formatLL(intersections.Boat.SB.dist + intersections.Boat.BB.dist, gpsdata.speed, fmtParam);
        } else {
            fv = fv2 = fvges = ["--", "--"]
        }
        ret = "	\
                                			 <div class=\"Sail_InstrumentInfo\"> </div> \
                                			 <div class=\'infoRight\'> " + fv[0] + "</div>	\
                                			 <div class=\" infoLeft \" > " + "Layl." + "</div> \
                                			 <div class=\"resize\"> \
                                			 <br> \
                                			 "
        if (fmtParam.toLowerCase().match("cum")) {
            ret += "	\
                                						 <div class=\"Sail_InstrumentInfoInner\"> \
                                						 <div class=\" infoLeft \" > " + "LLcum" + "</div> \
                                						 <div class=\" widgetData \" > " + fvges[1] + "</div> \
                                						 </div> \
                                						 </div> \
                                						 "
        } else {
            ret += "	\
                                						 <div class=\"Sail_InstrumentInfoInner\"> \
                                						 <div class=\" infoLeft \" > " + "LLBB" + "</div> \
                                						 <div class=\" widgetData \" > " + fv[1] + "</div> \
                                						 </div> \
                                						 <div class=\"Sail_InstrumentInfoInner\"> \
                                						 <div class=\" infoLeft \" > " + "LLSB" + "</div> \
                                						 <div class=\" widgetData \" > " + fv2[1] + "</div> \
                                						 </div> \
                                						 </div> \
                                						 "
        }
        return (ret)
    },
    formatter: formatLL,
};
/**
 * uncomment the next line to really register the widget
 */
avnav.api.registerWidget(Sail_InstrumentInfoWidget, Sail_InstrumentInfoParameters);


function clamp(smallest,x,largest){
  return Math.max(smallest,Math.min(largest,x));
}

var WindPlotWidget = {
    name: "WindPlot",
    caption: "TWD",
    unit: "°",
    history: 600,
    range: 20,
    aspect: 1,
    quantity: "TWD",
    storeKeys: {
        TIME: 'nav.gps.rtime',
        AWA: 'nav.gps.sail_instrument.AWA',
        AWS: 'nav.gps.sail_instrument.AWS',
        TWA: 'nav.gps.sail_instrument.TWA',
        TWD: 'nav.gps.sail_instrument.TWD',
        TWS: 'nav.gps.sail_instrument.TWS',
        AWAF: 'nav.gps.sail_instrument.AWAF',
        AWSF: 'nav.gps.sail_instrument.AWSF',
        TWAF: 'nav.gps.sail_instrument.TWAF',
        TWDF: 'nav.gps.sail_instrument.TWDF',
        TWSF: 'nav.gps.sail_instrument.TWSF',
        COG: 'nav.gps.course',
        SOG: 'nav.gps.speed',
        HDT: 'nav.gps.sail_instrument.HDT',
        STW: 'nav.gps.sail_instrument.STW',
        HEL: 'nav.gps.sail_instrument.HEL',
        DBS: 'nav.gps.sail_instrument.DBS',
        DBT: 'nav.gps.sail_instrument.DBT',
        DBK: 'nav.gps.sail_instrument.DBK',
    },
    initFunction: function() {},
    finalizeFunction: function() {},
    renderCanvas: function(canvas, data) {
      // console.log(data);
      if(typeof(data.TIME)=="undefined") return;
      let time=data.TIME.valueOf();
      let tmax=data.history, n=5;

      let ctx = canvas.getContext('2d');
      ctx.save();
      canvas.style.height='99%';
      let bcr = canvas.getBoundingClientRect();
      let w = bcr.width, h = bcr.height;
      if(w<150){
          canvas.style.height='';
          h = w*data.aspect;
      }
      canvas.width=w; canvas.height=h;

      let v = data[data.quantity];
      let valid = typeof(v)=="number" && isFinite(v);
//      console.log(data.quantity,v);
      if(!valid) return;

<<<<<<< HEAD
      var hist=window.windplothist;
      if(typeof(hist)=="undefined"){
          window.windplothist=hist=new Map();
      }
      hist.set(time,data);

      function maxrange(name,c){
        let min=data[name]; let max=min;
        if(typeof(c)!="undefined"){
          min=max=0;
        }
        for (let [k,d] of hist) {
          let v = d[name];
          if(typeof(c)!="undefined"){
            v = to180(v-c);
          }
          if(v){
            min = Math.min(min,v);
            max = Math.max(max,v);
          }
        }
        return Math.ceil(Math.max(1,max-min));
      }

      var q = data.quantity;
      var r = data.range;
      var xtick = x => x.toFixed(1).replace(".0","");
      var c0 = d => d.AWA<0 ? red : d.AWA>0 ? green : blue;
      var c1 = d => Math.abs(d.TWA)<70 ? blue : Math.abs(d.TWA)<130 ? "#06c4d1": "#b304de";
      var v1 = false;

=======
      let time=data.TIME.valueOf();
      let tmax=data.history, n=5;

      var hist=window.windplothist;
      if(typeof(hist)=="undefined"){
          window.windplothist=hist=new Map();
      }
      hist.set(time,data);

      function maxrange(name,c){
        let min=data[name]; let max=min;
        if(typeof(c)!="undefined"){
          min=max=0;
        }
        for (let [k,d] of hist) {
          let v = d[name];
          if(typeof(c)!="undefined"){
            v = to180(v-c);
          }
          if(v){
            min = Math.min(min,v);
            max = Math.max(max,v);
          }
        }
        return Math.ceil(Math.max(1,max-min));
      }

      var q = data.quantity;
      var r = data.range;
      var xtick = x => x.toFixed(1).replace(".0","");
      var c0 = d => d.AWA<0 ? red : d.AWA>0 ? green : blue;
      var c1 = d => Math.abs(d.TWA)<70 ? blue : Math.abs(d.TWA)<130 ? "#06c4d1": "#b304de";
      var v1 = false;

>>>>>>> 7b6bc3b0
      if(data.quantity=="AWA"){
        var c = Math.round(data.AWAF);
        var m = r>0 ? r : maxrange(q,c);
        var xtick = x => to180(x).toFixed(1).replace(".0","");
        var v0 = d=>to180(d.AWA-c)/m;
        var v1 = d=>to180(d.AWAF-c)/m;

      } else if(data.quantity=="TWA"){
        var c = Math.round(data.TWAF);
        var m = r>0 ? r : maxrange(q,c);
        var xtick = x => to180(x).toFixed(1).replace(".0","");
        var v0 = d=>to180(d.TWA-c)/m;
        var v1 = d=>to180(d.TWAF-c)/m;

      } else if(data.quantity=="TWD"){
        var c = Math.round(data.TWDF);
        var m = r>0 ? r : maxrange(q,c);
        var xtick = x => to360(x).toFixed(1).replace(".0","");
        var v0 = d=>to180(d.TWD-c)/m;
        var v1 = d=>to180(d.TWDF-c)/m;

      } else if(data.quantity=="TWS"){
        var c = r>0 ? r/2 : Math.round(knots(data.TWSF)*10)/10;
        var m = c;
        var v0 = d=>(knots(d.TWS)-c)/m;
        var v1 = d=>(knots(d.TWSF)-c)/m;
        var c0 = d=>"gray";

      } else if(data.quantity=="AWS"){
        var c = r>0 ? r/2 : Math.round(knots(data.AWSF)*10)/10;
        var m = c;
        var v0 = d=>(knots(d.AWS)-c)/m;
        var v1 = d=>(knots(d.AWSF)-c)/m;
        var c0 = d=>"gray";

      } else if(data.quantity=="COG"){
        var c = Math.round(data.COG);
        var m = r>0 ? r : maxrange(q,c);
        var xtick = x => to360(x).toFixed(1).replace(".0","");
        var v0 = d=>to180(d.COG-c)/m;
        var c0 = d=>blue;

      } else if(data.quantity=="SOG"){
        var c = Math.round(knots(data.SOG)*10)/10;
        var m = c;
        var v0 = d=>(knots(d.SOG)-c)/m;
        var c0 = d=>"gray";

      } else if(data.quantity=="HDT"){
        var c = Math.round(data.HDT);
        var m = r>0 ? r : maxrange(q,c);
        var xtick = x => to360(x).toFixed(1).replace(".0","");
        var v0 = d=>to180(d.HDT-c)/m;
        var c0 = d=>blue;

      } else if(data.quantity=="STW"){
        var c = r>0 ? r/2 : Math.round(knots(data.STW)*10)/10;
        var m = c;
        var v0 = d=>(knots(d.STW)-c)/m;
        var c0 = d=>"gray";

      } else if(data.quantity=="HEL"){
        var c = 0;
        var m = r>0 ? r : maxrange(q);
        var v0 = d=>d.HEL/m;
        var c0 = d=>blue;

      } else if(data.quantity=="DBS"){
        var c = r>0 ? r/2 : Math.round(data.DBS*10)/10;
        var m = c;
        var v0 = d=>(d.DBS-c)/m;
        var c0 = d=>blue;
      }

//      console.log(q,data[q],r,c,m);

      var f=w<400 ? 0 : Math.min(w/40,30);
      var o=1.4*f;

      let x0=o, x1=w-o, xc=(x0+x1)/2, dx=x1-x0;
      let y0=o, y1=h-o/4, yc=(y0+y1)/2, dy=y1-y0;

      ctx.fillStyle = "black";
      ctx.textAlign = "center";
      o=0.45*f;
      ctx.font = "bold "+f.toFixed(0)+"px sans-serif";
      ctx.fillText(xtick(c), xc,y0-o);
      ctx.font = f.toFixed(0)+"px sans-serif";
      ctx.fillText(xtick(c-m/1), x0,y0-o);
      ctx.fillText(xtick(c+m/1), x1,y0-o);
      ctx.fillText(xtick(c-m/2), xc-dx/4,y0-o);
      ctx.fillText(xtick(c+m/2), xc+dx/4,y0-o);

      ctx.beginPath();
      ctx.moveTo(xc,y0);
      ctx.lineTo(xc,y1);
      ctx.moveTo(xc-dx/4,y0);
      ctx.lineTo(xc-dx/4,y1);
      ctx.moveTo(xc+dx/4,y0);
      ctx.lineTo(xc+dx/4,y1);
      ctx.lineWidth = 1;
      ctx.strokeStyle = "gray";
      let d=dy/n;
      ctx.textAlign = "left";
      for (let i = 1; i<=n; i++) {
        ctx.fillText((i*tmax/60/n).toFixed(1).replace(".0",""), 5+x1,y0+i*d+5);
        ctx.moveTo(x0,y0+i*d);
        ctx.lineTo(x1,y0+i*d);
      }
      ctx.stroke();

      function line(val,col,width,dash=[]){
        if(!val) return;
        ctx.lineWidth = width;
        ctx.setLineDash(dash);
        let p=[Number.NaN,0];
        let c="";
        ctx.beginPath();
        for (k of hist.keys()) {
          let t=Math.max(0,time-k)/1000;
<<<<<<< HEAD
          if(t>1800){ hist.delete(k); continue; }
          if(t>tmax){ continue; }
=======
          if(t>tmax){ continue; }
          if(t>1800){ hist.delete(k); continue; }
>>>>>>> 7b6bc3b0
          let x=xc+val(hist.get(k))*dx/2;
          let y=y0+t*dy/tmax;
          let s = col(hist.get(k));
          if(c!=s){
            ctx.stroke();
            ctx.beginPath();
            ctx.strokeStyle = c = s;
            ctx.moveTo(clamp(x0,p[0],x1),p[1]);
          }
          ctx.lineTo(clamp(x0,x,x1),y);
          p=[x,y];
        }
        ctx.stroke();
        ctx.setLineDash([]);
      }

      line(v0,c0,2);
      line(v1,c1,3,[8,2]);

      ctx.beginPath();
      ctx.lineWidth = 3;
      ctx.strokeStyle = black;
      ctx.rect(x0,y0,dx,dy);
      ctx.stroke();

      ctx.restore();
    },
};

var WindPlotParams = {
    quantity: {
        type: 'SELECT',
        list: ['TWD','TWS','TWA','AWA','AWS','COG','SOG','HDT','STW','HEL','DBS'],
        default: 'TWD'
    },
    history: {
        type: 'NUMBER',
        default: 600
    },
    range: {
        type: 'NUMBER',
        default: 0
<<<<<<< HEAD
    },
    aspect: {
        type: 'NUMBER',
        default: 1
=======
>>>>>>> 7b6bc3b0
    },
};
avnav.api.registerWidget(WindPlotWidget, WindPlotParams);


/*################################################################################################*/




var Sail_InstrumentWidget = {
    name: "Sail_InstrumentWidget",
    caption: "",
    unit: "",
    storeKeys: {
        BRG: 'nav.wp.course',
        POS: 'nav.gps.position',
        COG: 'nav.gps.course',
        SOG: 'nav.gps.speed',
//        COG: 'nav.gps.sail_instrument.COG',
//        SOG: 'nav.gps.sail_instrument.SOG',
        LAY: 'nav.gps.sail_instrument.LAY',
        HDT: 'nav.gps.sail_instrument.HDT',
        STW: 'nav.gps.sail_instrument.STW',
        AWD: 'nav.gps.sail_instrument.AWD',
        AWS: 'nav.gps.sail_instrument.AWS',
        TWDF: 'nav.gps.sail_instrument.TWDF',
        TWSF: 'nav.gps.sail_instrument.TWSF',
        SETF: 'nav.gps.sail_instrument.SETF',
        DFTF: 'nav.gps.sail_instrument.DFTF',
        minTWD: 'nav.gps.sail_instrument.TWDMIN',
        maxTWD: 'nav.gps.sail_instrument.TWDMAX',
        VMG: 'nav.gps.sail_instrument.VMG',
        VMC: 'nav.wp.vmg',
        VMCA: 'nav.gps.sail_instrument.VMCA',
        VMCB: 'nav.gps.sail_instrument.VMCB',
        POLAR: 'nav.gps.sail_instrument.POLAR',
        VMIN: 'nav.gps.sail_instrument.VMIN',
    },
    initFunction: function() {},
    finalizeFunction: function() {},
    renderCanvas: function(canvas, data) {
      //console.log(data);
      var ctx = canvas.getContext('2d');
      ctx.save();
      // Set scale factor for all values
      var bcr = canvas.getBoundingClientRect();
      var w = bcr.width, h = bcr.height;
      canvas.width = w; canvas.height = h;
      var size = 300;
      var f1 = w / size;
      var f2 = h / size;
      var f = Math.min(f1, f2);
      ctx.scale(f, f);
      ctx.translate(w/2/f, h/2/f);

      ctx.globalAlpha *= data.Opacity;

     // draw triangle symbolizing the boat
      ctx.beginPath();
      var radius=100;
      ctx.moveTo(0, -0.75*radius );
      ctx.lineTo(-0.3*radius, 0.75*radius );
      ctx.lineTo(+0.3*radius, 0.75*radius );
      ctx.closePath();
      ctx.fillStyle = "gray";
      ctx.lineWidth = 0.01 * radius;
      ctx.strokeStyle = "black";
      ctx.fill();
      ctx.stroke();

      drawWindWidget(ctx, 100, -data.HDT, data);

      // print data fields in corners
      if(canvas.width>200){
        function val(label, x, y, speed=true, digits=1) {
          var value=data[label];
          if(typeof(value)=="number" && isFinite(value)){
            value = speed ? knots(value) : value;
            value = value.toFixed(digits);
            if(label.endsWith("F")) label=label.substring(0,label.length-1);
            ctx.textAlign = x<0 ? "left" : "right";
            ctx.textBaseline = y<0 ? "top" : "bottom";
            ctx.font = "bold "+0.15*radius + "px Arial"; ctx.fillStyle = "gray";
            ctx.fillText(label, x*radius, 0.8*y*radius);
            ctx.font = "bold " + 0.3*radius + "px Arial"; ctx.fillStyle = "black";
            ctx.strokeStyle = "white"; ctx.lineWidth = 0.03 * radius;
            ctx.strokeText(value, x*radius,y*radius);
            ctx.fillText(value, x*radius,y*radius);
            ctx.textAlign ="left"; ctx.textBaseline = "alphabetic";
            return true;
          }
          return false;
        }

        val("AWS", -1.4, -1.4);
        val("TWSF", +1.4, -1.4);
        if(!val("VMC", -1.4, +1.4)) val("VMG", -1.4, +1.4);
        if(!val("STW", +1.4, +1.4)) val("SOG", +1.4, +1.4);
      }
      ctx.restore();
    },
};

avnav.api.registerWidget(Sail_InstrumentWidget, {});


/*################################################################################################*/


var Sail_Instrument_OverlayParameter = {
    Widgetposition: {
        type: 'SELECT',
        list: ['Boatposition', 'Mapcenter'],
        default: 'Boatposition'
    },
    Displaysize: {
        type: 'NUMBER',
        default: 100
    },
    Opacity: {
        type: 'NUMBER',
        default: 1
    },
    Rings: {
        type: 'BOOLEAN',
        default: true
    },
};

let Sail_Instrument_Overlay = {

    // Editable Parameters
    Displaysize: 100,
    Opacity: 1,
    Widgetposition: 'Boatposition',

    name: 'Sail_Instrument_Overlay',
    type: 'map',
    storeKeys: {
        BRG: 'nav.wp.course',
        POS: 'nav.gps.position',
        COG: 'nav.gps.course',
        SOG: 'nav.gps.speed',
//        COG: 'nav.gps.sail_instrument.COG',
//        SOG: 'nav.gps.sail_instrument.SOG',
        LAY: 'nav.gps.sail_instrument.LAY',
        HDT: 'nav.gps.sail_instrument.HDT',
        AWD: 'nav.gps.sail_instrument.AWD',
        AWS: 'nav.gps.sail_instrument.AWS',
        TWDF: 'nav.gps.sail_instrument.TWDF',
        TWSF: 'nav.gps.sail_instrument.TWSF',
        SETF: 'nav.gps.sail_instrument.SETF',
        DFTF: 'nav.gps.sail_instrument.DFTF',
        minTWD: 'nav.gps.sail_instrument.TWDMIN',
        maxTWD: 'nav.gps.sail_instrument.TWDMAX',
        VMCA: 'nav.gps.sail_instrument.VMCA',
        VMCB: 'nav.gps.sail_instrument.VMCB',
        POLAR: 'nav.gps.sail_instrument.POLAR',
        VMIN: 'nav.gps.sail_instrument.VMIN',
    },
    initFunction: function() {},
    finalizeFunction: function() {},
    renderCanvas: function(canvas, data, center) {
//        console.log(data);
        let ctx = canvas.getContext('2d')
        ctx.save();

        if (data.Widgetposition == 'Mapcenter') {
            ctx.translate(canvas.width/2, canvas.height/2);
        } else if (data.Widgetposition == 'Boatposition') {
            if (typeof(data.POS) != 'undefined' && data.POS.lat!=0 && data.POS.lon!=0) {
                coordinates = this.lonLatToPixel(data.POS.lon, data.POS.lat)
                ctx.translate(coordinates[0], coordinates[1]);
            } else {
                return;
            }
        }

        ctx.globalAlpha *= data.Opacity;
        drawWindWidget(ctx, data.Displaysize, degrees(this.getRotation()), data);
        ctx.restore();
    }

}

function knots(v){
  return 1.94384*v;
}

var red = "red";
var green = "rgb(0,255,0)";
var blue = "blue";
var black = "black";
var orange = "orange";

function drawWindWidget(ctx,size, maprotation, data){
//        console.log("wind widget",data);
        if (typeof(maprotation) == 'undefined') { return; }
        var vmin = typeof(data.VMIN) == 'undefined' ? 0 : data.VMIN;
        var rings = typeof(data.Rings) == 'undefined' ? true : data.Rings;
        if(rings) DrawKompassring(ctx, size, maprotation);
        if (data.HDT>=0) {
          if(rings) DrawOuterRing(ctx, size, maprotation + data.HDT);
        } else {
          return; // cannot draw anything w/o HDT
        }
        if (knots(data.DFTF)>=vmin && data.SETF>=0) {
            drawTideArrow(ctx, size, maprotation + data.SETF , "teal", knots(data.DFTF).toFixed(1));
        }
        if (knots(data.TWSF)>=1 && rings) {
          if(data.POLAR){
            drawPolar(ctx,size,maprotation,data,"black");
          }
          var mm = [data.minTWD, data.maxTWD];
          DrawLaylineArea(ctx, size, maprotation + data.TWDF - data.LAY, mm, green);
          DrawLaylineArea(ctx, size, maprotation + data.TWDF + data.LAY, mm, red);
          if (data.VMCA>=0) {
            DrawLaylineArea(ctx, size, maprotation + data.VMCA, [0,0], blue);
          }
          if (data.VMCB>=0) {
            DrawLaylineArea(ctx, size, maprotation + data.VMCB, [0,0], "lightblue");
          }
        }
        if (knots(data.AWS)>=1) {
            DrawWindpfeilIcon(ctx, size, maprotation + data.AWD, green, 'A');
        }
        if (knots(data.TWSF)>=1) {
            DrawWindpfeilIcon(ctx, size, maprotation + data.TWDF, blue, data.HDT==data.COG ? 'G' : 'T');
        }
        if(rings) {
          if (data.BRG>=0) {
              DrawWPIcon(ctx, size, maprotation + data.BRG);
          }
          if (knots(data.SOG)>=vmin && data.COG>=0) {
              DrawEierUhr(ctx, size, maprotation + data.COG, orange);
          }
          if (data.HDT>=0) {
              DrawCourseBox(ctx, size, maprotation + data.HDT, black, Math.round(data.HDT));
          }
        }
}

avnav.api.registerWidget(Sail_Instrument_Overlay, Sail_Instrument_OverlayParameter);

function drawPolar(ctx,size,maprotation,data,color){
    ctx.save();
    ctx.beginPath();
    ctx.rotate((maprotation+data.TWDF) * Math.PI/180);
    var r=0.7*size;
    //console.log(data.POLAR);
    var v=[];
    data.POLAR.split(",").forEach(function(s,i){
      v.push(parseFloat(s));
    });;
    //console.log(v,v.length);
    for(var s=1; s>-2; s-=2){
      for(var i=0; i<v.length; i+=1){
        var a = s*180*i/(v.length-1)+180;
        var x = r*Math.sin(a*Math.PI/180)*v[i];
        var y = r*Math.cos(a*Math.PI/180)*v[i];
        if (i==0) ctx.moveTo(x,y);
        else      ctx.lineTo(x,y);
      }
    }
    ctx.lineWidth=0.02*r;
    ctx.strokeStyle = color;
    ctx.stroke();
    ctx.restore();
}

/*##################################################################################################*/
let LayLines_Overlay = {

    // Editable Parameters
    Opacity: 1,
    Laylinelength_nm: 10,
    Laylineoverlap: false,
    LaylineBoat: true,
    LaylineWP: true,

    name: 'LayLines-Overlay',
    type: 'map',
    storeKeys: {
        WP: 'nav.wp.position',
        POS: 'nav.gps.position',
        LAY: 'nav.gps.sail_instrument.LAY',
        TWDF: 'nav.gps.sail_instrument.TWDF',
    },
    initFunction: function() {},
    finalizeFunction: function() {},
    renderCanvas: function(canvas, props, center) {
        if (typeof(props.POS) != 'undefined') {
            let ctx = canvas.getContext('2d');
            ctx.save();
            ctx.globalAlpha *= props.Opacity;

            intersections = calc_intersections(self, props);

            if (typeof(intersections) != 'undefined') {
                DrawMapLaylines(this, ctx, intersections, props);
            }
            ctx.restore();
        }
    },
}

var LayLines_OverlayParameter = {

    Opacity: {
        type: 'NUMBER',
        default: 1
    },
    Laylinelength_nm: {
        type: 'NUMBER',
        default: 10
    },
    Laylineoverlap: {
        type: 'BOOLEAN',
        default: false
    },
    LaylineBoat: {
        type: 'BOOLEAN',
        default: true
    },
    LaylineWP: {
        type: 'BOOLEAN',
        default: true
    },
};

avnav.api.registerWidget(LayLines_Overlay, LayLines_OverlayParameter);
/*##################################################################################################*/

let LatLon = avnav.api.LatLon();
let calc_intersections = function(self, props) {
    //console.log(props);
    intersections = null;
    let b_pos = new LatLon(props.POS.lat, props.POS.lon);
    //b_pos = avnav.api.createLatLon(props.boatposition.lat, props.boatposition.lon);
    if (props.WP) {
        WP_pos = new LatLon(props.WP.lat, props.WP.lon);

        // Intersections berechnen
        //console.log(props.TWDF-props.LAY,props.TWDF+props.LAY);
        var is_SB = LatLon.intersection(b_pos, to360(props.TWDF-props.LAY), WP_pos, to360(props.TWDF+props.LAY + 180));
        var is_BB = LatLon.intersection(b_pos, to360(props.TWDF+props.LAY), WP_pos, to360(props.TWDF-props.LAY + 180));
        //console.log(b_pos,is_SB,is_BB);
        calc_endpoint = function(intersection, pos) {
            let is_xx = {};
            is_xx.dist = pos.rhumbDistanceTo(intersection); // in m
            if (is_xx.dist / 1000 > 20000) // Schnittpunkt liegt auf der gegenüberliegenden Erdseite!
                return null;
            if (is_xx.dist > props.Laylinelength_nm * 1852) // beides in m// wenn abstand gösser gewünschte LL-Länge, neuen endpunkt der LL berechnen
                is_xx.pos = pos.rhumbDestinationPoint(props.Laylinelength_nm * 1852, pos.rhumbBearingTo(intersection)) // abstand in m
            else if (is_xx.dist < props.Laylinelength * 1852 && props.Laylineoverlap == true) // wenn abstand kleiner gewünschte LL-Länge und Verlängerung über schnittpunkt gewollt, neuen endpunkt der LL berechnen
                is_xx.pos = pos.rhumbDestinationPoint(props.Laylinelength_nm * 1852, pos.rhumbBearingTo(intersection)) // abstand in m
            else
                is_xx.pos = intersection;
            return (is_xx)
        };

        is_BB_boat = is_BB_WP = is_SB_boat = is_SB_WP = null;
        if (is_BB) {
            is_BB_boat = calc_endpoint(is_BB, b_pos);
            is_BB_WP = calc_endpoint(is_BB, WP_pos);
        }
        if (is_SB) {
            is_SB_boat = calc_endpoint(is_SB, b_pos);
            is_SB_WP = calc_endpoint(is_SB, WP_pos);
        }

        if (is_SB_boat && is_SB_WP && is_BB_boat && is_BB_WP) {
            // es gibt schnittpunkte
            intersections = {
                Boat: {
                    SB: {
                        P1: b_pos,
                        P2: is_SB_boat.pos,
                        color: 'rgb(0,255,0)',
                        dist: is_SB_boat.dist
                    },
                    BB: {
                        P1: b_pos,
                        P2: is_BB_boat.pos,
                        color: 'red',
                        dist: is_BB_boat.dist
                    }
                },
                WP: {
                    SB: {
                        P1: WP_pos,
                        P2: is_SB_WP.pos,
                        color: 'red',
                        dist: is_SB_WP.dist
                    },
                    BB: {
                        P1: WP_pos,
                        P2: is_BB_WP.pos,
                        color: 'rgb(0,255,0)',
                        dist: is_BB_WP.dist
                    }
                }
            }
        } else
            // keine schnittpunkte
            intersections = null;
    }
    return intersections
}


let DrawMapLaylines = function(self, ctx, intersections, props) {
    ctx.save();
    function drawLine(p1, p2, color) {
        ctx.beginPath();
        ctx.moveTo(p1[0], p1[1]);
        ctx.lineTo(p2[0], p2[1]);
        ctx.lineWidth = 3;
        ctx.strokeStyle = color;
        var d=5*window.devicePixelRatio;
        ctx.setLineDash([2*d,d]);
        ctx.stroke();
    }
    if (typeof(props.LaylineBoat) != 'undefined' && props.LaylineBoat == true && intersections != null) {
        // port
        p1 = self.lonLatToPixel(intersections.Boat.BB.P1._lon, intersections.Boat.BB.P1._lat);
        p2 = self.lonLatToPixel(intersections.Boat.BB.P2._lon, intersections.Boat.BB.P2._lat);
        drawLine(p1, p2, red);
        // starboard
        p1 = self.lonLatToPixel(intersections.Boat.SB.P1._lon, intersections.Boat.SB.P1._lat);
        p2 = self.lonLatToPixel(intersections.Boat.SB.P2._lon, intersections.Boat.SB.P2._lat);
        drawLine(p1, p2, green);
    }
    if (typeof(props.LaylineWP) != 'undefined' && props.LaylineWP == true && intersections != null) {
        // port
        p1 = self.lonLatToPixel(intersections.WP.BB.P1._lon, intersections.WP.BB.P1._lat);
        p2 = self.lonLatToPixel(intersections.WP.BB.P2._lon, intersections.WP.BB.P2._lat);
        drawLine(p1, p2, green);
        // starboard
        p1 = self.lonLatToPixel(intersections.WP.SB.P1._lon, intersections.WP.SB.P1._lat);
        p2 = self.lonLatToPixel(intersections.WP.SB.P2._lon, intersections.WP.SB.P2._lat);
        drawLine(p1, p2, red);

    }
    ctx.restore()
}

let DrawWPIcon = function(ctx, radius, angle) {
    ctx.save();
    ctx.beginPath();

    var thickness = radius / 4;

    ctx.rotate((angle / 180) * Math.PI)

    ctx.arc(0, -radius + thickness / 3, thickness / 4, 0, 2 * Math.PI);
    ctx.strokeStyle = "black";
    ctx.stroke();
    ctx.fillStyle = "rgb(255,255,0)";
    ctx.fill();


    ctx.restore();

}


let DrawLaylineArea = function(ctx, radius, angle, minmax, color) {

    ctx.save();
    var radius = 0.9 * radius
    ctx.rotate(radians(angle))

    // Laylines
    ctx.beginPath();
    ctx.moveTo(0, 0);
    ctx.lineTo(0, -radius);
    ctx.lineWidth = 0.02*radius;
    ctx.strokeStyle = color;
    var d=5*window.devicePixelRatio;
    ctx.setLineDash([2*d,d]);
    ctx.stroke();

    // sectors
    ctx.globalAlpha *= 0.3;
    ctx.beginPath();
    ctx.moveTo(0, 0);
    ctx.arc(0, 0, radius, radians(minmax[0] - 90), radians(minmax[1] - 90))
    ctx.closePath();

    ctx.fillStyle = color;
    ctx.fill()
    ctx.restore()
}


let DrawCourseBox = function(ctx, radius, angle, color, Text) {
    ctx.save();
    ctx.rotate((angle / 180) * Math.PI)


    let roundRect = function(x, y, w, h, radius) {
        var r = x + w;
        var b = y + h;
        ctx.beginPath();
        ctx.strokeStyle = "black";
        ctx.lineWidth = "4";
        ctx.moveTo(x + radius, y);
        ctx.lineTo(r - radius, y);
        ctx.quadraticCurveTo(r, y, r, y + radius);
        ctx.lineTo(r, y + h - radius);
        ctx.quadraticCurveTo(r, b, r - radius, b);
        ctx.lineTo(x + radius, b);
        ctx.quadraticCurveTo(x, b, x, b - radius);
        ctx.lineTo(x, y + radius);
        ctx.quadraticCurveTo(x, y, x + radius, y);
        ctx.stroke();
    }
    let Muster = "888"
    ctx.font = "bold " + radius / 5 + "px Arial";
    metrics = ctx.measureText(Muster);
    w = metrics.width
    h = (metrics.actualBoundingBoxAscent + metrics.actualBoundingBoxDescent);
    roundRect(-1.2 * w / 2, -radius - 1.2 * h / 2, 1.2 * w, 1.2 * h, 0.1 * radius / 4);
    ctx.fillStyle = "rgb(255,255,255)";
    ctx.fill();
    ctx.textAlign = "center";
    ctx.font = "bold " + radius / 5 + "px Arial";
    ctx.fillStyle = "rgb(0,0,0)";
    ctx.fillText(Text, 0, -radius + h / 2);
    ctx.restore();

}

let DrawEierUhr = function(ctx, radius, angle, color) {
    ctx.save();

    var radius_kompassring = radius //0.525*Math.min(x,y);
    var radius_outer_ring = radius * 1.3 //= 0.65*Math.min(x,y);
    var thickness = radius / 4;

    ctx.rotate((angle / 180) * Math.PI)
    let lx = -0.4 * thickness
    let rx = +0.4 * thickness
    let topy = -radius + 0.9 * thickness
    let boty = -radius - 0.9 * thickness
    ctx.beginPath();
    ctx.moveTo(lx, boty); // move to bottom left corner
    ctx.lineTo(rx, topy); // line to top right corner
    ctx.lineTo(lx, topy); // line to top left corner
    ctx.lineTo(rx, boty); // line to bottom right corner
    //ctx.lineTo(lx, boty); // line to bottom left corner
    ctx.closePath()
    ctx.fillStyle = color;
    ctx.lineWidth = 0.05 * thickness;
    ctx.strokeStyle = color;
    ctx.fill();
    ctx.strokeStyle = "rgb(0,0,0)";
    ctx.stroke(); // Render the path				ctx.fillStyle='rgb(255,255,255)';

    ctx.restore();

}



let DrawWindpfeilIcon = function(ctx, radius, angle, color, Text) {
    ctx.save();

    var radius_kompassring = radius //0.525*Math.min(x,y);
    var radius_outer_ring = radius * 1.3 //= 0.65*Math.min(x,y);
    var thickness = radius / 4;

    ctx.rotate(radians(angle));

    ctx.beginPath();
    if (Text == 'A')
        ctx.moveTo(0, -radius_kompassring + 0.75 * thickness); // Move pen to bottom-center corner
    else
        ctx.moveTo(0, -radius_kompassring - 0.5 * thickness); // Move pen to bottom-center corner
    ctx.lineTo(-0.75 * thickness, -radius_outer_ring - thickness); // Line to top left corner
    ctx.lineTo(+0.75 * thickness, -radius_outer_ring - thickness); // Line to top-right corner
    ctx.closePath(); // Line to bottom-center corner
    ctx.fillStyle = color;
    ctx.lineWidth = 0.05 * thickness;
    ctx.strokeStyle = color;
    ctx.fill();
    ctx.strokeStyle = "rgb(0,0,0)";
    ctx.stroke(); // Render the path				ctx.fillStyle='rgb(255,255,255)';

    ctx.fillStyle = "rgb(255,255,255)";
    ctx.textAlign = "center";
    ctx.textBaseline = "alphabetic";
    ctx.font = "bold " + radius / 4 + "px Arial";
    ctx.fillText(Text, 0, -1.02*radius_outer_ring);
    ctx.restore();

}



function drawTideArrow(ctx, radius, angle, color, label) {
    ctx.save();
    ctx.rotate(radians(angle));
    ctx.beginPath();
    ctx.moveTo(0, 0.3*radius );
    ctx.lineTo(-0.25*radius, 0.75*radius );
    ctx.lineTo(+0.25*radius, 0.75*radius );
    ctx.closePath();
    ctx.fillStyle = color;
    ctx.lineWidth = 0.01 * radius;
    ctx.strokeStyle = color;
    ctx.fill();
    ctx.strokeStyle = "rgb(0,0,0)";
    ctx.stroke();
    ctx.fillStyle = "rgb(255,255,255)";
    ctx.textAlign = "center";
    ctx.font = "bold " + (0.15*radius) + "px Arial";
    ctx.fillText(label, 0, 0.70*radius);
    ctx.restore();
}




let DrawOuterRing = function(ctx, radius, angle) {
    ctx.save();
    ctx.rotate((angle / 180) * Math.PI)

    var thickness = 0.2 * radius
    radius *= 1.25
    var someColors = [];
    someColors.push("#0F0");
    someColors.push("#000");
    someColors.push("#F00");

    drawMultiRadiantCircle(0, 0, radius, thickness, someColors);

    function drawMultiRadiantCircle(xc, yc, r, thickness, radientColors) {
        var partLength = (2 * Math.PI) / 2;
        var start = -Math.PI / 2;
        var gradient = null;
        var startColor = null,
            endColor = null;

        for (var i = 0; i < 2; i++) {
            startColor = radientColors[i];
            endColor = radientColors[(i + 1) % radientColors.length];

            // x start / end of the next arc to draw
            var xStart = xc + Math.cos(start) * r;
            var xEnd = xc + Math.cos(start + partLength) * r;
            // y start / end of the next arc to draw
            var yStart = yc + Math.sin(start) * r;
            var yEnd = yc + Math.sin(start + partLength) * r;

            ctx.beginPath();

            gradient = ctx.createLinearGradient(xStart, yStart, xEnd, yEnd);
            gradient.addColorStop(0, startColor);
            gradient.addColorStop(1.0, endColor);

            ctx.strokeStyle = gradient;
            ctx.arc(xc, yc, r, start, start + partLength);
            ctx.lineWidth = thickness;
            ctx.stroke();
            ctx.closePath();

            start += partLength;
        }
    }
    for (var i = 0; i < 360; i += 10) {
        ctx.save();
        ctx.rotate((i / 180) * Math.PI);
        if (i % 30 == 0) {
            ctx.beginPath(); // Start a new path
            ctx.moveTo(0, -radius + 0.9 * thickness / 2); // Move the pen to (30, 50)
            ctx.lineTo(0, -radius - 0.9 * thickness / 2); // Draw a line to (150, 100)
            ctx.lineWidth = 0.1 * thickness;
            ctx.strokeStyle = "rgb(255,255,255)";
            ctx.stroke(); // Render the path				ctx.fillStyle='rgb(255,255,255)';
        } else {
            ctx.beginPath();
            ctx.fillStyle = "rgb(190,190,190)";
            ctx.arc(0, -radius, 0.1 * thickness, 0, 2 * Math.PI, false);
            ctx.fill();
            ctx.lineWidth = 0.05 * thickness;
            ctx.strokeStyle = "rgb(190,190,190)";
            ctx.stroke();
        }
        ctx.restore();
    }
    ctx.restore();
} //Ende OuterRing

let DrawKompassring = function(ctx, radius, angle) {
    ctx.save();
    ctx.rotate((angle / 180) * Math.PI)
    var thickness = 0.2 * radius //1*Math.min(x,y)
    ctx.beginPath();
    var fontsize = Math.round(radius / 100 * 12)
    ctx.arc(0, 0, radius, 0, 2 * Math.PI, false);
    ctx.lineWidth = thickness;
    ctx.strokeStyle = "rgb(255,255,255)";
    ctx.stroke();
    for (var i = 0; i < 360; i += 10) {
        ctx.save();
        ctx.rotate((i / 180) * Math.PI);
        if (i % 30 == 0) {
            ctx.fillStyle = "rgb(00,00,00)";
            ctx.textAlign = "center";
            ctx.font = `bold ${fontsize}px Arial`;
            ctx.fillText(i.toString().padStart(3, "0"), 0, -radius + thickness / 4);
        } else {
            ctx.beginPath();
            ctx.fillStyle = "rgb(100,100,100)";
            ctx.arc(0, -radius, 0.1 * thickness, 0, 2 * Math.PI, false);
            ctx.fill();
            ctx.lineWidth = 0.05 * thickness;
            ctx.strokeStyle = "rgb(100,100,100)";
            ctx.stroke();
        }
        ctx.restore();
    }
    ctx.restore();
} // Ende Kompassring




function to360(a) {
    while (a < 360) {
        a += 360;
    }
    return a % 360;
}

function to180(a) {
    return to360(a+180)-180;
}

function radians(a) {
    return a * Math.PI / 180;
}

function degrees(a) {
    return a * 180 / Math.PI;
}

})();<|MERGE_RESOLUTION|>--- conflicted
+++ resolved
@@ -181,7 +181,6 @@
 //      console.log(data.quantity,v);
       if(!valid) return;
 
-<<<<<<< HEAD
       var hist=window.windplothist;
       if(typeof(hist)=="undefined"){
           window.windplothist=hist=new Map();
@@ -213,42 +212,6 @@
       var c1 = d => Math.abs(d.TWA)<70 ? blue : Math.abs(d.TWA)<130 ? "#06c4d1": "#b304de";
       var v1 = false;
 
-=======
-      let time=data.TIME.valueOf();
-      let tmax=data.history, n=5;
-
-      var hist=window.windplothist;
-      if(typeof(hist)=="undefined"){
-          window.windplothist=hist=new Map();
-      }
-      hist.set(time,data);
-
-      function maxrange(name,c){
-        let min=data[name]; let max=min;
-        if(typeof(c)!="undefined"){
-          min=max=0;
-        }
-        for (let [k,d] of hist) {
-          let v = d[name];
-          if(typeof(c)!="undefined"){
-            v = to180(v-c);
-          }
-          if(v){
-            min = Math.min(min,v);
-            max = Math.max(max,v);
-          }
-        }
-        return Math.ceil(Math.max(1,max-min));
-      }
-
-      var q = data.quantity;
-      var r = data.range;
-      var xtick = x => x.toFixed(1).replace(".0","");
-      var c0 = d => d.AWA<0 ? red : d.AWA>0 ? green : blue;
-      var c1 = d => Math.abs(d.TWA)<70 ? blue : Math.abs(d.TWA)<130 ? "#06c4d1": "#b304de";
-      var v1 = false;
-
->>>>>>> 7b6bc3b0
       if(data.quantity=="AWA"){
         var c = Math.round(data.AWAF);
         var m = r>0 ? r : maxrange(q,c);
@@ -369,13 +332,9 @@
         ctx.beginPath();
         for (k of hist.keys()) {
           let t=Math.max(0,time-k)/1000;
-<<<<<<< HEAD
+          if(t>1800){ continue; }
           if(t>1800){ hist.delete(k); continue; }
           if(t>tmax){ continue; }
-=======
-          if(t>tmax){ continue; }
-          if(t>1800){ hist.delete(k); continue; }
->>>>>>> 7b6bc3b0
           let x=xc+val(hist.get(k))*dx/2;
           let y=y0+t*dy/tmax;
           let s = col(hist.get(k));
@@ -418,13 +377,10 @@
     range: {
         type: 'NUMBER',
         default: 0
-<<<<<<< HEAD
     },
     aspect: {
         type: 'NUMBER',
         default: 1
-=======
->>>>>>> 7b6bc3b0
     },
 };
 avnav.api.registerWidget(WindPlotWidget, WindPlotParams);
