--- conflicted
+++ resolved
@@ -1,117 +1,108 @@
-//TODO: rename Windplot to Sail_Instrument_History_Plot
-
-
-
-
-
-
-
-
-(function () {
-    console.log("sail_instrument loaded");
-
-
-    //globalThis.globalParameter={};
-
-
-    var Sail_InstrumentInfoParameters = {
-        formatterParameters: false,
-        caption: false,
-        unit: false,
-        value: false,
-        Displaytype: {
-            type: 'SELECT',
-            list: ['dist', 'cum_dist', 'time', 'cum_time'],
-            default: 'dist'
-        },
-    };
-
-    var intersections;
-
-    const formatLL = function (dist, speed, opt_unit) {
-        let ret = ["", ""]
-        try {
-            if (!opt_unit || opt_unit.toLowerCase().match("dist")) {
-                ret[0] = "nm"
-                ret[1] = avnav.api.formatter.formatDistance(dist, 3, 1);
-                return ret
-            }
-            if (opt_unit.toLowerCase().match("time")) {
-
-                let dt = dist / 1825 / (speed * 1.944) //dt=dist[nm]/v[kn] in [hrs]
-                let tval = dt * 3600; // in sec
-                let sign = "";
-                if (tval < 0) {
-                    sign = "-";
-                    tval = -tval;
-                }
-                let h = Math.floor(tval / 3600);
-                let m = Math.floor((tval - h * 3600) / 60);
-                let s = tval - 3600 * h - 60 * m;
-                ret[0] = "hh:mm:ss"
-                ret[1] = sign + avnav.api.formatter.formatDecimal(h, 2, 0).replace(" ", "0") + ':' + avnav.api.formatter.formatDecimal(m, 2, 0).replace(" ", "0") + ':' + avnav.api.formatter.formatDecimal(s, 2, 0).replace(" ", "0");
-                return ret
-            }
-        } catch (e) {
-            return "-----"
-        }
-    }
-
-    formatLL.parameters = [{
-        name: 'unit',
+(function(){
+console.log("sail_instrument loaded");
+
+
+//globalThis.globalParameter={};
+
+
+var Sail_InstrumentInfoParameters = {
+    formatterParameters: false,
+    caption: false,
+    unit: false,
+    value: false,
+    Displaytype: {
         type: 'SELECT',
         list: ['dist', 'cum_dist', 'time', 'cum_time'],
         default: 'dist'
-    }]
-
-    avnav.api.registerFormatter("mySpecialLL", formatLL);
-
-    var Sail_InstrumentInfoWidget = {
-        name: "Sail_InstrumentInfo",
-        storeKeys: {
-            boatposition: 'nav.gps.position',
-            speed: 'nav.gps.sail_instrument.STW',
-            LLSB: 'nav.gps.sail_instrument.LLSB',
-            LLBB: 'nav.gps.sail_instrument.LLBB',
-        },
-        //unit: "nm",
-        renderHtml: function (props) {
-            let fmtParam = "";
-            let gpsdata = {
-                ...props
-            }; // https://www.delftstack.com/de/howto/javascript/javascript-deep-clone-an-object/
-
-            //console.log("Sail_InstrumentInfo");
-
-            //var fmtParam = ((gpsdata.formatterParameters instanceof  Array) && gpsdata.formatterParameters.length > 0) ? gpsdata.formatterParameters[0] : undefined;
-            if (typeof (intersections) != 'undefined' && intersections) {
-                if (typeof (gpsdata.Displaytype) != 'undefined')
-                    fmtParam = gpsdata.Displaytype
-                else
-                    fmtParam = ['dist']; //((gpsdata.formatterParameters instanceof  Array) && gpsdata.formatterParameters.length > 0) ? gpsdata.formatterParameters[0] : undefined;
-                var fv = formatLL(intersections.Boat.BB.dist, gpsdata.speed, fmtParam);
-                var fv2 = formatLL(intersections.Boat.SB.dist, gpsdata.speed, fmtParam);
-                var fvges = formatLL(intersections.Boat.SB.dist + intersections.Boat.BB.dist, gpsdata.speed, fmtParam);
-            } else {
-                fv = fv2 = fvges = ["--", "--"]
+    },
+};
+
+var intersections;
+
+const formatLL = function(dist, speed, opt_unit) {
+    let ret = ["", ""]
+    try {
+        if (!opt_unit || opt_unit.toLowerCase().match("dist")) {
+            ret[0] = "nm"
+            ret[1] = avnav.api.formatter.formatDistance(dist, 3, 1);
+            return ret
+        }
+        if (opt_unit.toLowerCase().match("time")) {
+
+            let dt = dist / 1825 / (speed * 1.944) //dt=dist[nm]/v[kn] in [hrs]
+            let tval = dt * 3600; // in sec
+            let sign = "";
+            if (tval < 0) {
+                sign = "-";
+                tval = -tval;
             }
-            ret = "	\
+            let h = Math.floor(tval / 3600);
+            let m = Math.floor((tval - h * 3600) / 60);
+            let s = tval - 3600 * h - 60 * m;
+            ret[0] = "hh:mm:ss"
+            ret[1] = sign + avnav.api.formatter.formatDecimal(h, 2, 0).replace(" ", "0") + ':' + avnav.api.formatter.formatDecimal(m, 2, 0).replace(" ", "0") + ':' + avnav.api.formatter.formatDecimal(s, 2, 0).replace(" ", "0");
+            return ret
+        }
+    } catch (e) {
+        return "-----"
+    }
+}
+
+formatLL.parameters = [{
+    name: 'unit',
+    type: 'SELECT',
+    list: ['dist', 'cum_dist', 'time', 'cum_time'],
+    default: 'dist'
+}]
+
+avnav.api.registerFormatter("mySpecialLL", formatLL);
+
+var Sail_InstrumentInfoWidget = {
+    name: "Sail_InstrumentInfo",
+    storeKeys: {
+        boatposition: 'nav.gps.position',
+        speed: 'nav.gps.sail_instrument.STW',
+        LLSB: 'nav.gps.sail_instrument.LLSB',
+        LLBB: 'nav.gps.sail_instrument.LLBB',
+    },
+    //unit: "nm",
+    renderHtml: function(props) {
+        let fmtParam = "";
+        let gpsdata = {
+            ...props
+        }; // https://www.delftstack.com/de/howto/javascript/javascript-deep-clone-an-object/
+
+        //console.log("Sail_InstrumentInfo");
+
+        //var fmtParam = ((gpsdata.formatterParameters instanceof  Array) && gpsdata.formatterParameters.length > 0) ? gpsdata.formatterParameters[0] : undefined;
+        if (typeof(intersections) != 'undefined' && intersections) {
+            if (typeof(gpsdata.Displaytype) != 'undefined')
+                fmtParam = gpsdata.Displaytype
+            else
+                fmtParam = ['dist']; //((gpsdata.formatterParameters instanceof  Array) && gpsdata.formatterParameters.length > 0) ? gpsdata.formatterParameters[0] : undefined;
+            var fv = formatLL(intersections.Boat.BB.dist, gpsdata.speed, fmtParam);
+            var fv2 = formatLL(intersections.Boat.SB.dist, gpsdata.speed, fmtParam);
+            var fvges = formatLL(intersections.Boat.SB.dist + intersections.Boat.BB.dist, gpsdata.speed, fmtParam);
+        } else {
+            fv = fv2 = fvges = ["--", "--"]
+        }
+        ret = "	\
                                 			 <div class=\"Sail_InstrumentInfo\"> </div> \
                                 			 <div class=\'infoRight\'> " + fv[0] + "</div>	\
                                 			 <div class=\" infoLeft \" > " + "Layl." + "</div> \
                                 			 <div class=\"resize\"> \
                                 			 <br> \
                                 			 "
-            if (fmtParam.toLowerCase().match("cum")) {
-                ret += "	\
+        if (fmtParam.toLowerCase().match("cum")) {
+            ret += "	\
                                 						 <div class=\"Sail_InstrumentInfoInner\"> \
                                 						 <div class=\" infoLeft \" > " + "LLcum" + "</div> \
                                 						 <div class=\" widgetData \" > " + fvges[1] + "</div> \
                                 						 </div> \
                                 						 </div> \
                                 						 "
-            } else {
-                ret += "	\
+        } else {
+            ret += "	\
                                 						 <div class=\"Sail_InstrumentInfoInner\"> \
                                 						 <div class=\" infoLeft \" > " + "LLBB" + "</div> \
                                 						 <div class=\" widgetData \" > " + fv[1] + "</div> \
@@ -122,65 +113,7 @@
                                 						 </div> \
                                 						 </div> \
                                 						 "
-            }
-            return (ret)
-        },
-        formatter: formatLL,
-    };
-    /**
-     * uncomment the next line to really register the widget
-     */
-    avnav.api.registerWidget(Sail_InstrumentInfoWidget, Sail_InstrumentInfoParameters);
-
-
-    function clamp(smallest, x, largest) {
-        return Math.max(smallest, Math.min(largest, x));
-    }
-
-    function drawCircularText(ctxRef, text, x, y, diameter, startAngle, align, textInside, inwardFacing, fName, fSize, kerning) {
-        // text:         The text to be displayed in circular fashion
-        // diameter:     The diameter of the circle around which the text will
-        //               be displayed (inside or outside)
-        // startAngle:   In degrees, Where the text will be shown. 0 degrees
-        //               if the top of the circle
-        // align:        Positions text to left right or center of startAngle
-        // textInside:   true to show inside the diameter. False to show outside
-        // inwardFacing: true for base of text facing inward. false for outward
-        // fName:        name of font family. Make sure it is loaded
-        // fSize:        size of font family. Don't forget to include units
-        // kearning:     0 for normal gap between letters. positive or
-        //               negative number to expand/compact gap in pixels
-        //------------------------------------------------------------------------
-        ctxRef.save()
-        align = align.toLowerCase()
-        var clockwise = align == "right" ? 1 : -1 // draw clockwise for aligned right. Else Anticlockwise
-        startAngle = startAngle * (Math.PI / 180) // convert to radians
-
-        // calculate height of the font
-        var div = document.createElement("div");
-        div.innerHTML = text;
-        div.style.position = "absolute";
-        div.style.top = "-10000px";
-        div.style.left = "-10000px";
-        div.style.fontFamily = fName;
-        div.style.fontSize = fSize;
-        document.body.appendChild(div);
-        var textHeight = div.offsetHeight;
-        document.body.removeChild(div);
-
-
-        let metrics = ctxRef.measureText('Mann');
-        // in cases where we are drawing outside diameter,
-        // expand diameter to handle it
-        // in cases where we are drawing outside diameter,
-        // expand diameter to handle it
-        if (!textInside) {
-            if (inwardFacing)
-                diameter += textHeight * 2;
-            else
-                diameter += textHeight * 3;
-        }
-<<<<<<< HEAD
+        }
         return (ret)
     },
     formatter: formatLL,
@@ -441,69 +374,11 @@
           }
           ctx.lineTo(clamp(x0,x,x1),y);
           p=[x,y];
-=======
-
-        ctxRef.fillStyle = "black";
-        ctxRef.font = "bold " + fSize + " " + fName;
-
-        // Reverse letters for align Left inward, align right outward
-        // and align center inward.
-        if (
-            (["left", "center"].indexOf(align) > -1 && inwardFacing) ||
-            (align == "right" && !inwardFacing)
-        )
-            text = text.split("").reverse().join("")
-
-        // Setup letters and positioning
-        ctxRef.translate(x, y) // Move to center
-        startAngle += Math.PI * !inwardFacing // Rotate 180 if outward
-        ctxRef.textBaseline = "middle" // Ensure we draw in exact center
-        ctxRef.textAlign = "center" // Ensure we draw in exact center
-
-        // rotate 50% of total angle for center alignment
-        if (align == "center") {
-            for (var j = 0; j < text.length; j++) {
-                var charWid = ctxRef.measureText(text[j]).width
-                startAngle +=
-                    ((charWid + (j == text.length - 1 ? 0 : kerning)) /
-                        (diameter / 2 - textHeight) /
-                        2) *
-                    -clockwise
-            }
-        }
-
-        // now rotate into final start position
-        ctxRef.rotate(startAngle)
-
-        // draw, rotate, and repeat
-        for (var j = 0; j < text.length; j++) {
-            var charWid = ctxRef.measureText(text[j]).width // half letter
-            // rotate half letter
-            ctxRef.rotate((charWid / 2 / (diameter / 2 - textHeight)) * clockwise)
-            // draw the character at "top" or "bottom"
-            // depending on inward or outward facing
-            ctxRef.fillStyle = "black";
-            ctxRef.strokeStyle = "white";
-            ctxRef.lineWidth = diameter / 600//0.03 * 30//radius;
-
-            ctxRef.fillText(
-                text[j],
-                0,
-                (inwardFacing ? 1 : -1) * (0 - diameter / 2 + textHeight / 2),
-            )
-            ctxRef.strokeText(
-                text[j],
-                0,
-                (inwardFacing ? 1 : -1) * (0 - diameter / 2 + textHeight / 2),
-            )
-
-            ctxRef.rotate(
-                ((charWid / 2 + kerning) / (diameter / 2 - textHeight)) * clockwise,
-            ) // rotate half letter
->>>>>>> ff9ebd53
-        }
-
-<<<<<<< HEAD
+        }
+        ctx.stroke();
+        ctx.setLineDash([]);
+      }
+
       if(tackPlot){
         line(v0,c0,5,[],true);
         line(v1,c1,15);
@@ -511,51 +386,17 @@
         line(v0,c0,2);
         line(v1,c1,3,[8,2]);
       }
-=======
-        // Return it
-        ctxRef.restore()
-    }
->>>>>>> ff9ebd53
-
-
-    var WindPlotWidget = {
-        name: "WindPlot",
-        caption: "TWD",
-        unit: "°",
-        history: 600,
-        range: 20,
-        aspect: 1,
-        quantity: "TWD",
-        storeKeys: {
-            TIME: 'nav.gps.rtime',
-            AWA: 'nav.gps.sail_instrument.AWA',
-            AWS: 'nav.gps.sail_instrument.AWS',
-            TWA: 'nav.gps.sail_instrument.TWA',
-            TWD: 'nav.gps.sail_instrument.TWD',
-            TWS: 'nav.gps.sail_instrument.TWS',
-            AWAF: 'nav.gps.sail_instrument.AWAF',
-            AWSF: 'nav.gps.sail_instrument.AWSF',
-            TWAF: 'nav.gps.sail_instrument.TWAF',
-            TWDF: 'nav.gps.sail_instrument.TWDF',
-            TWSF: 'nav.gps.sail_instrument.TWSF',
-            COG: 'nav.gps.course',
-            SOG: 'nav.gps.speed',
-            HDT: 'nav.gps.sail_instrument.HDT',
-            STW: 'nav.gps.sail_instrument.STW',
-            HEL: 'nav.gps.sail_instrument.HEL',
-            DBS: 'nav.gps.sail_instrument.DBS',
-            DBT: 'nav.gps.sail_instrument.DBT',
-            DBK: 'nav.gps.sail_instrument.DBK',
-        },
-        initFunction: function () { },
-        finalizeFunction: function () { },
-        renderCanvas: function (canvas, data) {
-            // console.log(data);
-            if (typeof (data.TIME) == "undefined") return;
-            let time = data.TIME.valueOf();
-            let tmax = data.history, n = 5;
-
-<<<<<<< HEAD
+
+      ctx.beginPath();
+      ctx.lineWidth = 3;
+      ctx.strokeStyle = black;
+      ctx.rect(x0,y0,dx,dy);
+      ctx.stroke();
+
+      ctx.restore();
+    },
+};
+
 var WindPlotParams = {
     quantity: {
         type: 'SELECT',
@@ -667,470 +508,177 @@
           }
           return false;
         }
-=======
-            let ctx = canvas.getContext('2d');
-            ctx.save();
-            canvas.style.height = '99%';
-            let bcr = canvas.getBoundingClientRect();
-            let w = bcr.width, h = bcr.height;
-            if (w < 150) {
-                canvas.style.height = '';
-                h = w * data.aspect;
+
+        val("AWS", -1.4, -1.4);
+        val("TWSF", +1.4, -1.4);
+        if(!val("VMC", -1.4, +1.4)) val("VMG", -1.4, +1.4);
+        if(!val("STW", +1.4, +1.4)) val("SOG", +1.4, +1.4);
+      }
+      ctx.restore();
+    },
+};
+
+avnav.api.registerWidget(Sail_InstrumentWidget, {});
+
+
+/*################################################################################################*/
+
+
+var Sail_Instrument_OverlayParameter = {
+    Widgetposition: {
+        type: 'SELECT',
+        list: ['Boatposition', 'Mapcenter'],
+        default: 'Boatposition'
+    },
+    Displaysize: {
+        type: 'NUMBER',
+        default: 100
+    },
+    Opacity: {
+        type: 'NUMBER',
+        default: 1
+    },
+    Rings: {
+        type: 'BOOLEAN',
+        default: true
+    },
+};
+
+let Sail_Instrument_Overlay = {
+
+    // Editable Parameters
+    Displaysize: 100,
+    Opacity: 1,
+    Widgetposition: 'Boatposition',
+
+    name: 'Sail_Instrument_Overlay',
+    type: 'map',
+    storeKeys: {
+        BRG: 'nav.wp.course',
+        POS: 'nav.gps.position',
+        COG: 'nav.gps.course',
+        SOG: 'nav.gps.speed',
+//        COG: 'nav.gps.sail_instrument.COG',
+//        SOG: 'nav.gps.sail_instrument.SOG',
+        LAY: 'nav.gps.sail_instrument.LAY',
+        HDT: 'nav.gps.sail_instrument.HDT',
+        AWD: 'nav.gps.sail_instrument.AWD',
+        AWS: 'nav.gps.sail_instrument.AWS',
+        TWDF: 'nav.gps.sail_instrument.TWDF',
+        TWSF: 'nav.gps.sail_instrument.TWSF',
+        SETF: 'nav.gps.sail_instrument.SETF',
+        DFTF: 'nav.gps.sail_instrument.DFTF',
+        minTWD: 'nav.gps.sail_instrument.TWDMIN',
+        maxTWD: 'nav.gps.sail_instrument.TWDMAX',
+        VMCA: 'nav.gps.sail_instrument.VMCA',
+        VMCB: 'nav.gps.sail_instrument.VMCB',
+        POLAR: 'nav.gps.sail_instrument.POLAR',
+        VMIN: 'nav.gps.sail_instrument.VMIN',
+    },
+    initFunction: function() {},
+    finalizeFunction: function() {},
+    renderCanvas: function(canvas, data, center) {
+//        console.log(data);
+        let ctx = canvas.getContext('2d')
+        ctx.save();
+
+        if (data.Widgetposition == 'Mapcenter') {
+            ctx.translate(canvas.width/2, canvas.height/2);
+        } else if (data.Widgetposition == 'Boatposition') {
+            if (typeof(data.POS) != 'undefined' && data.POS.lat!=0 && data.POS.lon!=0) {
+                coordinates = this.lonLatToPixel(data.POS.lon, data.POS.lat)
+                ctx.translate(coordinates[0], coordinates[1]);
+            } else {
+                return;
             }
-            canvas.width = w; canvas.height = h;
->>>>>>> ff9ebd53
-
-            let v = data[data.quantity];
-            let valid = typeof (v) == "number" && isFinite(v);
-            //      console.log(data.quantity,v);
-            if (!valid) return;
-
-            var hist = window.windplothist;
-            if (typeof (hist) == "undefined") {
-                window.windplothist = hist = new Map();
-            }
-            hist.set(time, data);
-
-            function maxrange(name, c) {
-                let min = data[name]; let max = min;
-                if (typeof (c) != "undefined") {
-                    min = max = 0;
-                }
-                for (let [k, d] of hist) {
-                    let v = d[name];
-                    if (typeof (c) != "undefined") {
-                        v = to180(v - c);
-                    }
-                    if (v) {
-                        min = Math.min(min, v);
-                        max = Math.max(max, v);
-                    }
-                }
-                return Math.ceil(Math.max(1, max - min));
-            }
-
-            var q = data.quantity;
-            var r = data.range;
-            var xtick = x => x.toFixed(1).replace(".0", "");
-            var c0 = d => d.AWA < 0 ? red : d.AWA > 0 ? green : blue;
-            var c1 = d => Math.abs(d.TWA) < 70 ? blue : Math.abs(d.TWA) < 130 ? "#06c4d1" : "#b304de";
-            var v1 = false;
-
-            if (data.quantity == "AWA") {
-                var c = Math.round(data.AWAF);
-                var m = r > 0 ? r : maxrange(q, c);
-                var xtick = x => to180(x).toFixed(1).replace(".0", "");
-                var v0 = d => to180(d.AWA - c) / m;
-                var v1 = d => to180(d.AWAF - c) / m;
-
-            } else if (data.quantity == "TWA") {
-                var c = Math.round(data.TWAF);
-                var m = r > 0 ? r : maxrange(q, c);
-                var xtick = x => to180(x).toFixed(1).replace(".0", "");
-                var v0 = d => to180(d.TWA - c) / m;
-                var v1 = d => to180(d.TWAF - c) / m;
-
-            } else if (data.quantity == "TWD") {
-                var c = Math.round(data.TWDF);
-                var m = r > 0 ? r : maxrange(q, c);
-                var xtick = x => to360(x).toFixed(1).replace(".0", "");
-                var v0 = d => to180(d.TWD - c) / m;
-                var v1 = d => to180(d.TWDF - c) / m;
-
-            } else if (data.quantity == "TWS") {
-                var c = r > 0 ? r / 2 : Math.round(data.formatter(data.TWSF))
-                var m = c;
-                var v0 = d => (knots(d.TWS) - c) / m;
-                var v1 = d => (knots(d.TWSF) - c) / m;
-                var c0 = d => "gray";
-
-            } else if (data.quantity == "AWS") {
-                var c = r > 0 ? r / 2 : Math.round(knots(data.AWSF) * 10) / 10;
-                var m = c;
-                var v0 = d => (knots(d.AWS) - c) / m;
-                var v1 = d => (knots(d.AWSF) - c) / m;
-                var c0 = d => "gray";
-
-            } else if (data.quantity == "COG") {
-                var c = Math.round(data.COG);
-                var m = r > 0 ? r : maxrange(q, c);
-                var xtick = x => to360(x).toFixed(1).replace(".0", "");
-                var v0 = d => to180(d.COG - c) / m;
-                var c0 = d => blue;
-
-            } else if (data.quantity == "SOG") {
-                var c = Math.round(knots(data.SOG) * 10) / 10;
-                var m = c;
-                var v0 = d => (knots(d.SOG) - c) / m;
-                var c0 = d => "gray";
-
-            } else if (data.quantity == "HDT") {
-                var c = Math.round(data.HDT);
-                var m = r > 0 ? r : maxrange(q, c);
-                var xtick = x => to360(x).toFixed(1).replace(".0", "");
-                var v0 = d => to180(d.HDT - c) / m;
-                var c0 = d => blue;
-
-            } else if (data.quantity == "STW") {
-                var c = r > 0 ? r / 2 : Math.round(knots(data.STW) * 10) / 10;
-                var m = c;
-                var v0 = d => (knots(d.STW) - c) / m;
-                var c0 = d => "gray";
-
-            } else if (data.quantity == "HEL") {
-                var c = 0;
-                var m = r > 0 ? r : maxrange(q);
-                var v0 = d => d.HEL / m;
-                var c0 = d => blue;
-
-            } else if (data.quantity == "DBS") {
-                var c = r > 0 ? r / 2 : Math.round(data.DBS * 10) / 10;
-                var m = c;
-                var v0 = d => (d.DBS - c) / m;
-                var c0 = d => blue;
-            }
-
-            //      console.log(q,data[q],r,c,m);
-
-            var f = w < 400 ? 0 : Math.min(w / 40, 30);
-            var o = 1.4 * f;
-
-            let x0 = o, x1 = w - o, xc = (x0 + x1) / 2, dx = x1 - x0;
-            let y0 = o, y1 = h - o / 4, yc = (y0 + y1) / 2, dy = y1 - y0;
-
-            ctx.fillStyle = "black";
-            ctx.textAlign = "center";
-            o = 0.45 * f;
-            ctx.font = "bold " + f.toFixed(0) + "px sans-serif";
-            ctx.fillText(xtick(c), xc, y0 - o);
-            ctx.font = f.toFixed(0) + "px sans-serif";
-            ctx.fillText(xtick(c - m / 1), x0, y0 - o);
-            ctx.fillText(xtick(c + m / 1), x1, y0 - o);
-            ctx.fillText(xtick(c - m / 2), xc - dx / 4, y0 - o);
-            ctx.fillText(xtick(c + m / 2), xc + dx / 4, y0 - o);
-
-            ctx.beginPath();
-            ctx.moveTo(xc, y0);
-            ctx.lineTo(xc, y1);
-            ctx.moveTo(xc - dx / 4, y0);
-            ctx.lineTo(xc - dx / 4, y1);
-            ctx.moveTo(xc + dx / 4, y0);
-            ctx.lineTo(xc + dx / 4, y1);
-            ctx.lineWidth = 1;
-            ctx.strokeStyle = "gray";
-            let d = dy / n;
-            ctx.textAlign = "left";
-            for (let i = 1; i <= n; i++) {
-                ctx.fillText((i * tmax / 60 / n).toFixed(1).replace(".0", ""), 5 + x1, y0 + i * d + 5);
-                ctx.moveTo(x0, y0 + i * d);
-                ctx.lineTo(x1, y0 + i * d);
-            }
-            ctx.stroke();
-
-            function line(val, col, width, dash = []) {
-                if (!val) return;
-                ctx.lineWidth = width;
-                ctx.setLineDash(dash);
-                let p = [Number.NaN, 0];
-                let c = "";
-                ctx.beginPath();
-                for (k of hist.keys()) {
-                    let t = Math.max(0, time - k) / 1000;
-                    if (t > 1800) { hist.delete(k); continue; }
-                    if (t > tmax) { continue; }
-                    let x = xc + val(hist.get(k)) * dx / 2;
-                    let y = y0 + t * dy / tmax;
-                    let s = col(hist.get(k));
-                    if (c != s) {
-                        ctx.stroke();
-                        ctx.beginPath();
-                        ctx.strokeStyle = c = s;
-                        ctx.moveTo(clamp(x0, p[0], x1), p[1]);
-                    }
-                    ctx.lineTo(clamp(x0, x, x1), y);
-                    p = [x, y];
-                }
-                ctx.stroke();
-                ctx.setLineDash([]);
-            }
-
-            line(v0, c0, 2);
-            line(v1, c1, 3, [8, 2]);
-
-            ctx.beginPath();
-            ctx.lineWidth = 3;
-            ctx.strokeStyle = black;
-            ctx.rect(x0, y0, dx, dy);
-            ctx.stroke();
-
-            ctx.restore();
-        },
-    };
-
-    var WindPlotParams = {
-        formatter: true,
-        formatterParameters: true,
-        quantity: {
-            type: 'SELECT',
-            list: ['TWD', 'TWS', 'TWA', 'AWA', 'AWS', 'COG', 'SOG', 'HDT', 'STW', 'HEL', 'DBS'],
-            default: 'TWD'
-        },
-        history: {
-            type: 'NUMBER',
-            default: 600
-        },
-        range: {
-            type: 'NUMBER',
-            default: 0
-        },
-        aspect: {
-            type: 'NUMBER',
-            default: 1
-        },
-    };
-    avnav.api.registerWidget(WindPlotWidget, WindPlotParams);
-
-
-    /*################################################################################################*/
-
-
-
-
-    var Sail_InstrumentWidget = {
-        name: "Sail_InstrumentWidget",
-        caption: "",
-        unit: "",
-        storeKeys: {
-            BRG: 'nav.wp.course',
-            POS: 'nav.gps.position',
-            COG: 'nav.gps.course',
-            SOG: 'nav.gps.speed',
-            //        COG: 'nav.gps.sail_instrument.COG',
-            //        SOG: 'nav.gps.sail_instrument.SOG',
-            LAY: 'nav.gps.sail_instrument.LAY',
-            HDT: 'nav.gps.sail_instrument.HDT',
-            STW: 'nav.gps.sail_instrument.STW',
-            AWD: 'nav.gps.sail_instrument.AWD',
-            AWS: 'nav.gps.sail_instrument.AWS',
-            TWDF: 'nav.gps.sail_instrument.TWDF',
-            TWSF: 'nav.gps.sail_instrument.TWSF',
-            SETF: 'nav.gps.sail_instrument.SETF',
-            DFTF: 'nav.gps.sail_instrument.DFTF',
-            minTWD: 'nav.gps.sail_instrument.TWDMIN',
-            maxTWD: 'nav.gps.sail_instrument.TWDMAX',
-            VMG: 'nav.gps.sail_instrument.VMG',
-            VMC: 'nav.gps.sail_instrument.VMC',
-            VMCA: 'nav.gps.sail_instrument.VMCA',
-            VMCB: 'nav.gps.sail_instrument.VMCB',
-            POLAR: 'nav.gps.sail_instrument.POLAR',
-            VMIN: 'nav.gps.sail_instrument.VMIN',
-        },
-        initFunction: function () { },
-        finalizeFunction: function () { },
-        renderCanvas: function (canvas, data) {
-            //console.log(data);
-            var ctx = canvas.getContext('2d');
-            ctx.save();
-            // Set scale factor for all values
-            var bcr = canvas.getBoundingClientRect();
-            var w = bcr.width, h = bcr.height;
-            canvas.width = w; canvas.height = h;
-            var size = 300;
-            var f1 = w / size;
-            var f2 = h / size;
-            var f = Math.min(f1, f2);
-            ctx.scale(f, f);
-            ctx.translate(w / 2 / f, h / 2 / f);
-
-            ctx.globalAlpha *= data.Opacity;
-
-            // draw triangle symbolizing the boat
-            ctx.beginPath();
-            var radius = 100;
-            ctx.moveTo(0, -0.75 * radius);
-            ctx.lineTo(-0.3 * radius, 0.75 * radius);
-            ctx.lineTo(+0.3 * radius, 0.75 * radius);
-            ctx.closePath();
-            ctx.fillStyle = "gray";
-            ctx.lineWidth = 0.01 * radius;
-            ctx.strokeStyle = "black";
-            ctx.fill();
-            ctx.stroke();
-
-            drawWindWidget(ctx, 100, -data.HDT, data);
-
-            // print data fields in corners
-            //if(canvas.width>0){
-
-            ctx.restore();
-        },
-    };
-
-    avnav.api.registerWidget(Sail_InstrumentWidget, {});
-
-
-    /*################################################################################################*/
-
-
-    var Sail_Instrument_OverlayParameter = {
-        Widgetposition: {
-            type: 'SELECT',
-            list: ['Boatposition', 'Mapcenter'],
-            default: 'Boatposition'
-        },
-        Displaysize: {
-            type: 'NUMBER',
-            default: 100
-        },
-        Opacity: {
-            type: 'NUMBER',
-            default: 1
-        },
-        CornerValues: {
-            type: 'BOOLEAN',
-            default: true
-        },
-        Rings: {
-            type: 'BOOLEAN',
-            default: true
-        },
-    };
-
-    let Sail_Instrument_Overlay = {
-
-        // Editable Parameters
-        Displaysize: 100,
-        Opacity: 1,
-        Widgetposition: 'Boatposition',
-
-        name: 'Sail_Instrument_Overlay',
-        type: 'map',
-        storeKeys: {
-            BRG: 'nav.wp.course',
-            POS: 'nav.gps.position',
-            COG: 'nav.gps.course',
-            SOG: 'nav.gps.speed',
-            //        COG: 'nav.gps.sail_instrument.COG',
-            //        SOG: 'nav.gps.sail_instrument.SOG',
-            LAY: 'nav.gps.sail_instrument.LAY',
-            HDT: 'nav.gps.sail_instrument.HDT',
-            STW: 'nav.gps.sail_instrument.STW',
-            AWD: 'nav.gps.sail_instrument.AWD',
-            AWS: 'nav.gps.sail_instrument.AWS',
-            TWDF: 'nav.gps.sail_instrument.TWDF',
-            TWSF: 'nav.gps.sail_instrument.TWSF',
-            SETF: 'nav.gps.sail_instrument.SETF',
-            DFTF: 'nav.gps.sail_instrument.DFTF',
-            minTWD: 'nav.gps.sail_instrument.TWDMIN',
-            maxTWD: 'nav.gps.sail_instrument.TWDMAX',
-            VMG: 'nav.gps.sail_instrument.VMG',
-            VMC: 'nav.gps.sail_instrument.VMC',
-            VMCA: 'nav.gps.sail_instrument.VMCA',
-            VMCB: 'nav.gps.sail_instrument.VMCB',
-            POLAR: 'nav.gps.sail_instrument.POLAR',
-            VMIN: 'nav.gps.sail_instrument.VMIN',
-        },
-        initFunction: function () { },
-        finalizeFunction: function () { },
-        renderCanvas: function (canvas, data) {
-            //        console.log(data);
-            let ctx = canvas.getContext('2d')
-            ctx.save();
-            if (data.Widgetposition == 'Mapcenter') {
-                ctx.translate(canvas.width / 2, canvas.height / 2);
-            } else if (data.Widgetposition == 'Boatposition') {
-                if (typeof (data.POS) != 'undefined' && data.POS.lat != 0 && data.POS.lon != 0) {
-                    coordinates = this.lonLatToPixel(data.POS.lon, data.POS.lat)
-                    ctx.translate(coordinates[0], coordinates[1]);
-                } else {
-                    return;
-                }
-            }
-
-            ctx.globalAlpha *= data.Opacity;
-            drawWindWidget(ctx, data.Displaysize, degrees(this.getRotation()), data);
-            ctx.restore();
-        }
-
+        }
+
+        ctx.globalAlpha *= data.Opacity;
+        drawWindWidget(ctx, data.Displaysize, degrees(this.getRotation()), data);
+        ctx.restore();
     }
 
-    function knots(v) {
-        return 1.94384 * v;
+}
+
+function knots(v){
+  return 1.94384*v;
+}
+
+var red = "red";
+var green = "rgb(0,255,0)";
+var blue = "blue";
+var black = "black";
+var orange = "orange";
+
+function drawWindWidget(ctx,size, maprotation, data){
+//        console.log("wind widget",data);
+        if (typeof(maprotation) == 'undefined') { return; }
+        var vmin = typeof(data.VMIN) == 'undefined' ? 0 : data.VMIN;
+        var rings = typeof(data.Rings) == 'undefined' ? true : data.Rings;
+        if(rings) DrawKompassring(ctx, size, maprotation);
+        if (data.HDT>=0) {
+          if(rings) DrawOuterRing(ctx, size, maprotation + data.HDT);
+        } else {
+          return; // cannot draw anything w/o HDT
+        }
+        if (knots(data.DFTF)>=vmin && data.SETF>=0) {
+            drawTideArrow(ctx, size, maprotation + data.SETF , "teal", knots(data.DFTF).toFixed(1));
+        }
+        if (knots(data.TWSF)>=1 && rings) {
+          if(data.POLAR){
+            drawPolar(ctx,size,maprotation,data,"black");
+          }
+          var mm = [data.minTWD, data.maxTWD];
+          DrawLaylineArea(ctx, size, maprotation + data.TWDF - data.LAY, mm, green);
+          DrawLaylineArea(ctx, size, maprotation + data.TWDF + data.LAY, mm, red);
+          if (data.VMCA>=0) {
+            DrawLaylineArea(ctx, size, maprotation + data.VMCA, [0,0], blue);
+          }
+          if (data.VMCB>=0) {
+            DrawLaylineArea(ctx, size, maprotation + data.VMCB, [0,0], "lightblue");
+          }
+        }
+        if (knots(data.AWS)>=1) {
+            DrawWindpfeilIcon(ctx, size, maprotation + data.AWD, green, 'A');
+        }
+        if (knots(data.TWSF)>=1) {
+            DrawWindpfeilIcon(ctx, size, maprotation + data.TWDF, blue, data.HDT==data.COG ? 'G' : 'T');
+        }
+        if(rings) {
+          if (data.BRG>=0) {
+              DrawWPIcon(ctx, size, maprotation + data.BRG);
+          }
+          if (knots(data.SOG)>=vmin && data.COG>=0) {
+              DrawEierUhr(ctx, size, maprotation + data.COG, orange);
+          }
+          if (data.HDT>=0) {
+              DrawCourseBox(ctx, size, maprotation + data.HDT, black, Math.round(data.HDT));
+          }
+        }
+}
+
+avnav.api.registerWidget(Sail_Instrument_Overlay, Sail_Instrument_OverlayParameter);
+
+function drawPolar(ctx,size,maprotation,data,color){
+    ctx.save();
+    ctx.beginPath();
+    ctx.rotate((maprotation+data.TWDF) * Math.PI/180);
+    var r=0.7*size;
+    //console.log(data.POLAR);
+    var v=[];
+    data.POLAR.split(",").forEach(function(s,i){
+      v.push(parseFloat(s));
+    });;
+    //console.log(v,v.length);
+    for(var s=1; s>-2; s-=2){
+      for(var i=0; i<v.length; i+=1){
+        var a = s*180*i/(v.length-1)+180;
+        var x = r*Math.sin(a*Math.PI/180)*v[i];
+        var y = r*Math.cos(a*Math.PI/180)*v[i];
+        if (i==0) ctx.moveTo(x,y);
+        else      ctx.lineTo(x,y);
+      }
     }
-
-    var red = "red";
-    var green = "rgb(0,255,0)";
-    var blue = "blue";
-    var black = "black";
-    var orange = "orange";
-
-    function drawWindWidget(ctx, size, maprotation, data) {
-        //        console.log("wind widget",data);
-        if (typeof (maprotation) == 'undefined') { return; }
-        var vmin = typeof (data.VMIN) == 'undefined' ? 0 : data.VMIN;
-        var rings = typeof (data.Rings) == 'undefined' ? true : data.Rings;
-        if (rings) DrawKompassring(ctx, size, maprotation);
-        if (data.HDT >= 0) {
-            if (rings) DrawOuterRing(ctx, size, maprotation + data.HDT);
-        } else {
-            return; // cannot draw anything w/o HDT
-        }
-        if (knots(data.DFTF) >= vmin && data.SETF >= 0) {
-            drawTideArrow(ctx, size, maprotation + data.SETF, "teal", knots(data.DFTF).toFixed(1));
-        }
-        if (knots(data.TWSF) >= 1 && rings) {
-            if (data.POLAR) {
-                drawPolar(ctx, size, maprotation, data, "black");
-            }
-            var mm = [data.minTWD, data.maxTWD];
-            DrawLaylineArea(ctx, size, maprotation + data.TWDF - data.LAY, mm, green);
-            DrawLaylineArea(ctx, size, maprotation + data.TWDF + data.LAY, mm, red);
-            if (data.VMCA >= 0) {
-                DrawLaylineArea(ctx, size, maprotation + data.VMCA, [0, 0], blue);
-            }
-            if (data.VMCB >= 0) {
-                DrawLaylineArea(ctx, size, maprotation + data.VMCB, [0, 0], "lightblue");
-            }
-        }
-        if (knots(data.AWS) >= 1) {
-            DrawWindpfeilIcon(ctx, size, maprotation + data.AWD, green, 'A');
-        }
-        if (knots(data.TWSF) >= 1) {
-            DrawWindpfeilIcon(ctx, size, maprotation + data.TWDF, blue, data.HDT == data.COG ? 'G' : 'T');
-        }
-        if (rings) {
-            if (data.BRG >= 0) {
-                DrawWPIcon(ctx, size, maprotation + data.BRG);
-            }
-            if (knots(data.SOG) >= vmin && data.COG >= 0) {
-                DrawEierUhr(ctx, size, maprotation + data.COG, orange);
-            }
-            if (data.HDT >= 0) {
-                DrawCourseBox(ctx, size, maprotation + data.HDT, black, Math.round(data.HDT));
-            }
-        }
-        var cornervalues = typeof (data.CornerValues) == 'undefined' ? true : data.CornerValues;
-        if (cornervalues) {
-            function val(label, size, startAngle, speed = true, digits = 1) {
-                var value = data[label];
-                if (typeof (value) == "number" && isFinite(value)) {
-                    value = speed ? knots(value) : value;
-                    value = value.toFixed(digits);
-                    if (label.endsWith("F")) label = label.substring(0, label.length - 1);
-                    drawCircularText(ctx, label + " " + value, 0, 0, size * 2 * 1.35, startAngle, "center", false, true, "sans-serif", size / 100 * 15 + "pt", -2,)
-                    return true;
-                }
-                return false;
-            }
-
-            val("AWS", size, -45);
-            val("TWSF", size, 45);
-            if (!val("VMC", size, -135)) val("VMG", size, -135);
-            if (!val("STW", size, +135)) val("SOG", size, 135);
-
-        }
-    }
-<<<<<<< HEAD
     ctx.lineWidth=0.02*r;
     ctx.strokeStyle = color;
     ctx.stroke();
@@ -1238,514 +786,384 @@
         if (is_SB) {
             is_SB_boat = calc_endpoint(is_SB, b_pos);
             is_SB_WP = calc_endpoint(is_SB, WP_pos);
-=======
-
-    avnav.api.registerWidget(Sail_Instrument_Overlay, Sail_Instrument_OverlayParameter);
-
-    function drawPolar(ctx, size, maprotation, data, color) {
+        }
+
+        if (is_SB_boat && is_SB_WP && is_BB_boat && is_BB_WP) {
+            // es gibt schnittpunkte
+            intersections = {
+                Boat: {
+                    SB: {
+                        P1: b_pos,
+                        P2: is_SB_boat.pos,
+                        color: 'rgb(0,255,0)',
+                        dist: is_SB_boat.dist
+                    },
+                    BB: {
+                        P1: b_pos,
+                        P2: is_BB_boat.pos,
+                        color: 'red',
+                        dist: is_BB_boat.dist
+                    }
+                },
+                WP: {
+                    SB: {
+                        P1: WP_pos,
+                        P2: is_SB_WP.pos,
+                        color: 'red',
+                        dist: is_SB_WP.dist
+                    },
+                    BB: {
+                        P1: WP_pos,
+                        P2: is_BB_WP.pos,
+                        color: 'rgb(0,255,0)',
+                        dist: is_BB_WP.dist
+                    }
+                }
+            }
+        } else
+            // keine schnittpunkte
+            intersections = null;
+    }
+    return intersections
+}
+
+
+let DrawMapLaylines = function(self, ctx, intersections, props) {
+    ctx.save();
+    function drawLine(p1, p2, color) {
+        ctx.beginPath();
+        ctx.moveTo(p1[0], p1[1]);
+        ctx.lineTo(p2[0], p2[1]);
+        ctx.lineWidth = 3;
+        ctx.strokeStyle = color;
+        var d=5*window.devicePixelRatio;
+        ctx.setLineDash([2*d,d]);
+        ctx.stroke();
+    }
+    if (typeof(props.LaylineBoat) != 'undefined' && props.LaylineBoat == true && intersections != null) {
+        // port
+        p1 = self.lonLatToPixel(intersections.Boat.BB.P1._lon, intersections.Boat.BB.P1._lat);
+        p2 = self.lonLatToPixel(intersections.Boat.BB.P2._lon, intersections.Boat.BB.P2._lat);
+        drawLine(p1, p2, red);
+        // starboard
+        p1 = self.lonLatToPixel(intersections.Boat.SB.P1._lon, intersections.Boat.SB.P1._lat);
+        p2 = self.lonLatToPixel(intersections.Boat.SB.P2._lon, intersections.Boat.SB.P2._lat);
+        drawLine(p1, p2, green);
+    }
+    if (typeof(props.LaylineWP) != 'undefined' && props.LaylineWP == true && intersections != null) {
+        // port
+        p1 = self.lonLatToPixel(intersections.WP.BB.P1._lon, intersections.WP.BB.P1._lat);
+        p2 = self.lonLatToPixel(intersections.WP.BB.P2._lon, intersections.WP.BB.P2._lat);
+        drawLine(p1, p2, green);
+        // starboard
+        p1 = self.lonLatToPixel(intersections.WP.SB.P1._lon, intersections.WP.SB.P1._lat);
+        p2 = self.lonLatToPixel(intersections.WP.SB.P2._lon, intersections.WP.SB.P2._lat);
+        drawLine(p1, p2, red);
+
+    }
+    ctx.restore()
+}
+
+let DrawWPIcon = function(ctx, radius, angle) {
+    ctx.save();
+    ctx.beginPath();
+
+    var thickness = radius / 4;
+
+    ctx.rotate((angle / 180) * Math.PI)
+
+    ctx.arc(0, -radius + thickness / 3, thickness / 4, 0, 2 * Math.PI);
+    ctx.strokeStyle = "black";
+    ctx.stroke();
+    ctx.fillStyle = "rgb(255,255,0)";
+    ctx.fill();
+
+
+    ctx.restore();
+
+}
+
+
+let DrawLaylineArea = function(ctx, radius, angle, minmax, color) {
+
+    ctx.save();
+    var radius = 0.9 * radius
+    ctx.rotate(radians(angle))
+
+    // Laylines
+    ctx.beginPath();
+    ctx.moveTo(0, 0);
+    ctx.lineTo(0, -radius);
+    ctx.lineWidth = 0.02*radius;
+    ctx.strokeStyle = color;
+    var d=5*window.devicePixelRatio;
+    ctx.setLineDash([2*d,d]);
+    ctx.stroke();
+
+    // sectors
+    ctx.globalAlpha *= 0.3;
+    ctx.beginPath();
+    ctx.moveTo(0, 0);
+    ctx.arc(0, 0, radius, radians(minmax[0] - 90), radians(minmax[1] - 90))
+    ctx.closePath();
+
+    ctx.fillStyle = color;
+    ctx.fill()
+    ctx.restore()
+}
+
+
+let DrawCourseBox = function(ctx, radius, angle, color, Text) {
+    ctx.save();
+    ctx.rotate((angle / 180) * Math.PI)
+
+
+    let roundRect = function(x, y, w, h, radius) {
+        var r = x + w;
+        var b = y + h;
+        ctx.beginPath();
+        ctx.strokeStyle = "black";
+        ctx.lineWidth = "4";
+        ctx.moveTo(x + radius, y);
+        ctx.lineTo(r - radius, y);
+        ctx.quadraticCurveTo(r, y, r, y + radius);
+        ctx.lineTo(r, y + h - radius);
+        ctx.quadraticCurveTo(r, b, r - radius, b);
+        ctx.lineTo(x + radius, b);
+        ctx.quadraticCurveTo(x, b, x, b - radius);
+        ctx.lineTo(x, y + radius);
+        ctx.quadraticCurveTo(x, y, x + radius, y);
+        ctx.stroke();
+    }
+    let Muster = "888"
+    ctx.font = "bold " + radius / 5 + "px Arial";
+    metrics = ctx.measureText(Muster);
+    w = metrics.width
+    h = (metrics.actualBoundingBoxAscent + metrics.actualBoundingBoxDescent);
+    roundRect(-1.2 * w / 2, -radius - 1.2 * h / 2, 1.2 * w, 1.2 * h, 0.1 * radius / 4);
+    ctx.fillStyle = "rgb(255,255,255)";
+    ctx.fill();
+    ctx.textAlign = "center";
+    ctx.font = "bold " + radius / 5 + "px Arial";
+    ctx.fillStyle = "rgb(0,0,0)";
+    ctx.fillText(Text, 0, -radius + h / 2);
+    ctx.restore();
+
+}
+
+let DrawEierUhr = function(ctx, radius, angle, color) {
+    ctx.save();
+
+    var radius_kompassring = radius //0.525*Math.min(x,y);
+    var radius_outer_ring = radius * 1.3 //= 0.65*Math.min(x,y);
+    var thickness = radius / 4;
+
+    ctx.rotate((angle / 180) * Math.PI)
+    let lx = -0.4 * thickness
+    let rx = +0.4 * thickness
+    let topy = -radius + 0.9 * thickness
+    let boty = -radius - 0.9 * thickness
+    ctx.beginPath();
+    ctx.moveTo(lx, boty); // move to bottom left corner
+    ctx.lineTo(rx, topy); // line to top right corner
+    ctx.lineTo(lx, topy); // line to top left corner
+    ctx.lineTo(rx, boty); // line to bottom right corner
+    //ctx.lineTo(lx, boty); // line to bottom left corner
+    ctx.closePath()
+    ctx.fillStyle = color;
+    ctx.lineWidth = 0.05 * thickness;
+    ctx.strokeStyle = color;
+    ctx.fill();
+    ctx.strokeStyle = "rgb(0,0,0)";
+    ctx.stroke(); // Render the path				ctx.fillStyle='rgb(255,255,255)';
+
+    ctx.restore();
+
+}
+
+
+
+let DrawWindpfeilIcon = function(ctx, radius, angle, color, Text) {
+    ctx.save();
+
+    var radius_kompassring = radius //0.525*Math.min(x,y);
+    var radius_outer_ring = radius * 1.3 //= 0.65*Math.min(x,y);
+    var thickness = radius / 4;
+
+    ctx.rotate(radians(angle));
+
+    ctx.beginPath();
+    if (Text == 'A')
+        ctx.moveTo(0, -radius_kompassring + 0.75 * thickness); // Move pen to bottom-center corner
+    else
+        ctx.moveTo(0, -radius_kompassring - 0.5 * thickness); // Move pen to bottom-center corner
+    ctx.lineTo(-0.75 * thickness, -radius_outer_ring - thickness); // Line to top left corner
+    ctx.lineTo(+0.75 * thickness, -radius_outer_ring - thickness); // Line to top-right corner
+    ctx.closePath(); // Line to bottom-center corner
+    ctx.fillStyle = color;
+    ctx.lineWidth = 0.05 * thickness;
+    ctx.strokeStyle = color;
+    ctx.fill();
+    ctx.strokeStyle = "rgb(0,0,0)";
+    ctx.stroke(); // Render the path				ctx.fillStyle='rgb(255,255,255)';
+
+    ctx.fillStyle = "rgb(255,255,255)";
+    ctx.textAlign = "center";
+    ctx.textBaseline = "alphabetic";
+    ctx.font = "bold " + radius / 4 + "px Arial";
+    ctx.fillText(Text, 0, -1.02*radius_outer_ring);
+    ctx.restore();
+
+}
+
+
+
+function drawTideArrow(ctx, radius, angle, color, label) {
+    ctx.save();
+    ctx.rotate(radians(angle));
+    ctx.beginPath();
+    ctx.moveTo(0, 0.3*radius );
+    ctx.lineTo(-0.25*radius, 0.75*radius );
+    ctx.lineTo(+0.25*radius, 0.75*radius );
+    ctx.closePath();
+    ctx.fillStyle = color;
+    ctx.lineWidth = 0.01 * radius;
+    ctx.strokeStyle = color;
+    ctx.fill();
+    ctx.strokeStyle = "rgb(0,0,0)";
+    ctx.stroke();
+    ctx.fillStyle = "rgb(255,255,255)";
+    ctx.textAlign = "center";
+    ctx.font = "bold " + (0.15*radius) + "px Arial";
+    ctx.fillText(label, 0, 0.70*radius);
+    ctx.restore();
+}
+
+
+
+
+let DrawOuterRing = function(ctx, radius, angle) {
+    ctx.save();
+    ctx.rotate((angle / 180) * Math.PI)
+
+    var thickness = 0.2 * radius
+    radius *= 1.25
+    var someColors = [];
+    someColors.push("#0F0");
+    someColors.push("#000");
+    someColors.push("#F00");
+
+    drawMultiRadiantCircle(0, 0, radius, thickness, someColors);
+
+    function drawMultiRadiantCircle(xc, yc, r, thickness, radientColors) {
+        var partLength = (2 * Math.PI) / 2;
+        var start = -Math.PI / 2;
+        var gradient = null;
+        var startColor = null,
+            endColor = null;
+
+        for (var i = 0; i < 2; i++) {
+            startColor = radientColors[i];
+            endColor = radientColors[(i + 1) % radientColors.length];
+
+            // x start / end of the next arc to draw
+            var xStart = xc + Math.cos(start) * r;
+            var xEnd = xc + Math.cos(start + partLength) * r;
+            // y start / end of the next arc to draw
+            var yStart = yc + Math.sin(start) * r;
+            var yEnd = yc + Math.sin(start + partLength) * r;
+
+            ctx.beginPath();
+
+            gradient = ctx.createLinearGradient(xStart, yStart, xEnd, yEnd);
+            gradient.addColorStop(0, startColor);
+            gradient.addColorStop(1.0, endColor);
+
+            ctx.strokeStyle = gradient;
+            ctx.arc(xc, yc, r, start, start + partLength);
+            ctx.lineWidth = thickness;
+            ctx.stroke();
+            ctx.closePath();
+
+            start += partLength;
+        }
+    }
+    for (var i = 0; i < 360; i += 10) {
         ctx.save();
-        ctx.beginPath();
-        ctx.rotate((maprotation + data.TWDF) * Math.PI / 180);
-        var r = 0.7 * size;
-        //console.log(data.POLAR);
-        var v = [];
-        data.POLAR.split(",").forEach(function (s, i) {
-            v.push(parseFloat(s));
-        });;
-        //console.log(v,v.length);
-        for (var s = 1; s > -2; s -= 2) {
-            for (var i = 0; i < v.length; i += 1) {
-                var a = s * 180 * i / (v.length - 1) + 180;
-                var x = r * Math.sin(a * Math.PI / 180) * v[i];
-                var y = r * Math.cos(a * Math.PI / 180) * v[i];
-                if (i == 0) ctx.moveTo(x, y);
-                else ctx.lineTo(x, y);
-            }
->>>>>>> ff9ebd53
-        }
-        ctx.lineWidth = 0.02 * r;
-        ctx.strokeStyle = color;
-        ctx.stroke();
+        ctx.rotate((i / 180) * Math.PI);
+        if (i % 30 == 0) {
+            ctx.beginPath(); // Start a new path
+            ctx.moveTo(0, -radius + 0.9 * thickness / 2); // Move the pen to (30, 50)
+            ctx.lineTo(0, -radius - 0.9 * thickness / 2); // Draw a line to (150, 100)
+            ctx.lineWidth = 0.1 * thickness;
+            ctx.strokeStyle = "rgb(255,255,255)";
+            ctx.stroke(); // Render the path				ctx.fillStyle='rgb(255,255,255)';
+        } else {
+            ctx.beginPath();
+            ctx.fillStyle = "rgb(190,190,190)";
+            ctx.arc(0, -radius, 0.1 * thickness, 0, 2 * Math.PI, false);
+            ctx.fill();
+            ctx.lineWidth = 0.05 * thickness;
+            ctx.strokeStyle = "rgb(190,190,190)";
+            ctx.stroke();
+        }
         ctx.restore();
     }
-
-    /*##################################################################################################*/
-    let LayLines_Overlay = {
-
-        // Editable Parameters
-        Opacity: 1,
-        Laylinelength_nm: 10,
-        Laylineoverlap: false,
-        LaylineBoat: true,
-        LaylineWP: true,
-
-        name: 'LayLines-Overlay',
-        type: 'map',
-        storeKeys: {
-            WP: 'nav.wp.position',
-            POS: 'nav.gps.position',
-            LAY: 'nav.gps.sail_instrument.LAY',
-            TWDF: 'nav.gps.sail_instrument.TWDF',
-        },
-        initFunction: function () { },
-        finalizeFunction: function () { },
-        renderCanvas: function (canvas, props, center) {
-            if (typeof (props.POS) != 'undefined') {
-                let ctx = canvas.getContext('2d');
-                ctx.save();
-                ctx.globalAlpha *= props.Opacity;
-
-                intersections = calc_intersections(self, props);
-
-                if (typeof (intersections) != 'undefined') {
-                    DrawMapLaylines(this, ctx, intersections, props);
-                }
-                ctx.restore();
-            }
-        },
-    }
-
-    var LayLines_OverlayParameter = {
-
-        Opacity: {
-            type: 'NUMBER',
-            default: 1
-        },
-        Laylinelength_nm: {
-            type: 'NUMBER',
-            default: 10
-        },
-        Laylineoverlap: {
-            type: 'BOOLEAN',
-            default: false
-        },
-        LaylineBoat: {
-            type: 'BOOLEAN',
-            default: true
-        },
-        LaylineWP: {
-            type: 'BOOLEAN',
-            default: true
-        },
-    };
-
-    avnav.api.registerWidget(LayLines_Overlay, LayLines_OverlayParameter);
-    /*##################################################################################################*/
-
-    let LatLon = avnav.api.LatLon();
-    let calc_intersections = function (self, props) {
-        //console.log(props);
-        intersections = null;
-        let b_pos = new LatLon(props.POS.lat, props.POS.lon);
-        //b_pos = avnav.api.createLatLon(props.boatposition.lat, props.boatposition.lon);
-        if (props.WP) {
-            WP_pos = new LatLon(props.WP.lat, props.WP.lon);
-
-            // Intersections berechnen
-            //console.log(props.TWDF-props.LAY,props.TWDF+props.LAY);
-            var is_SB = LatLon.intersection(b_pos, to360(props.TWDF - props.LAY), WP_pos, to360(props.TWDF + props.LAY + 180));
-            var is_BB = LatLon.intersection(b_pos, to360(props.TWDF + props.LAY), WP_pos, to360(props.TWDF - props.LAY + 180));
-            //console.log(b_pos,is_SB,is_BB);
-            calc_endpoint = function (intersection, pos) {
-                let is_xx = {};
-                is_xx.dist = pos.rhumbDistanceTo(intersection); // in m
-                if (is_xx.dist / 1000 > 20000) // Schnittpunkt liegt auf der gegenüberliegenden Erdseite!
-                    return null;
-                if (is_xx.dist > props.Laylinelength_nm * 1852) // beides in m// wenn abstand gösser gewünschte LL-Länge, neuen endpunkt der LL berechnen
-                    is_xx.pos = pos.rhumbDestinationPoint(props.Laylinelength_nm * 1852, pos.rhumbBearingTo(intersection)) // abstand in m
-                else if (is_xx.dist < props.Laylinelength * 1852 && props.Laylineoverlap == true) // wenn abstand kleiner gewünschte LL-Länge und Verlängerung über schnittpunkt gewollt, neuen endpunkt der LL berechnen
-                    is_xx.pos = pos.rhumbDestinationPoint(props.Laylinelength_nm * 1852, pos.rhumbBearingTo(intersection)) // abstand in m
-                else
-                    is_xx.pos = intersection;
-                return (is_xx)
-            };
-
-            is_BB_boat = is_BB_WP = is_SB_boat = is_SB_WP = null;
-            if (is_BB) {
-                is_BB_boat = calc_endpoint(is_BB, b_pos);
-                is_BB_WP = calc_endpoint(is_BB, WP_pos);
-            }
-            if (is_SB) {
-                is_SB_boat = calc_endpoint(is_SB, b_pos);
-                is_SB_WP = calc_endpoint(is_SB, WP_pos);
-            }
-
-            if (is_SB_boat && is_SB_WP && is_BB_boat && is_BB_WP) {
-                // es gibt schnittpunkte
-                intersections = {
-                    Boat: {
-                        SB: {
-                            P1: b_pos,
-                            P2: is_SB_boat.pos,
-                            color: 'rgb(0,255,0)',
-                            dist: is_SB_boat.dist
-                        },
-                        BB: {
-                            P1: b_pos,
-                            P2: is_BB_boat.pos,
-                            color: 'red',
-                            dist: is_BB_boat.dist
-                        }
-                    },
-                    WP: {
-                        SB: {
-                            P1: WP_pos,
-                            P2: is_SB_WP.pos,
-                            color: 'red',
-                            dist: is_SB_WP.dist
-                        },
-                        BB: {
-                            P1: WP_pos,
-                            P2: is_BB_WP.pos,
-                            color: 'rgb(0,255,0)',
-                            dist: is_BB_WP.dist
-                        }
-                    }
-                }
-            } else
-                // keine schnittpunkte
-                intersections = null;
-        }
-        return intersections
-    }
-
-
-    let DrawMapLaylines = function (self, ctx, intersections, props) {
+    ctx.restore();
+} //Ende OuterRing
+
+let DrawKompassring = function(ctx, radius, angle) {
+    ctx.save();
+    ctx.rotate((angle / 180) * Math.PI)
+    var thickness = 0.2 * radius //1*Math.min(x,y)
+    ctx.beginPath();
+    var fontsize = Math.round(radius / 100 * 12)
+    ctx.arc(0, 0, radius, 0, 2 * Math.PI, false);
+    ctx.lineWidth = thickness;
+    ctx.strokeStyle = "rgb(255,255,255)";
+    ctx.stroke();
+    for (var i = 0; i < 360; i += 10) {
         ctx.save();
-        function drawLine(p1, p2, color) {
+        ctx.rotate((i / 180) * Math.PI);
+        if (i % 30 == 0) {
+            ctx.fillStyle = "rgb(00,00,00)";
+            ctx.textAlign = "center";
+            ctx.font = `bold ${fontsize}px Arial`;
+            ctx.fillText(i.toString().padStart(3, "0"), 0, -radius + thickness / 4);
+        } else {
             ctx.beginPath();
-            ctx.moveTo(p1[0], p1[1]);
-            ctx.lineTo(p2[0], p2[1]);
-            ctx.lineWidth = 3;
-            ctx.strokeStyle = color;
-            var d = 5 * window.devicePixelRatio;
-            ctx.setLineDash([2 * d, d]);
+            ctx.fillStyle = "rgb(100,100,100)";
+            ctx.arc(0, -radius, 0.1 * thickness, 0, 2 * Math.PI, false);
+            ctx.fill();
+            ctx.lineWidth = 0.05 * thickness;
+            ctx.strokeStyle = "rgb(100,100,100)";
             ctx.stroke();
         }
-        if (typeof (props.LaylineBoat) != 'undefined' && props.LaylineBoat == true && intersections != null) {
-            // port
-            p1 = self.lonLatToPixel(intersections.Boat.BB.P1._lon, intersections.Boat.BB.P1._lat);
-            p2 = self.lonLatToPixel(intersections.Boat.BB.P2._lon, intersections.Boat.BB.P2._lat);
-            drawLine(p1, p2, red);
-            // starboard
-            p1 = self.lonLatToPixel(intersections.Boat.SB.P1._lon, intersections.Boat.SB.P1._lat);
-            p2 = self.lonLatToPixel(intersections.Boat.SB.P2._lon, intersections.Boat.SB.P2._lat);
-            drawLine(p1, p2, green);
-        }
-        if (typeof (props.LaylineWP) != 'undefined' && props.LaylineWP == true && intersections != null) {
-            // port
-            p1 = self.lonLatToPixel(intersections.WP.BB.P1._lon, intersections.WP.BB.P1._lat);
-            p2 = self.lonLatToPixel(intersections.WP.BB.P2._lon, intersections.WP.BB.P2._lat);
-            drawLine(p1, p2, green);
-            // starboard
-            p1 = self.lonLatToPixel(intersections.WP.SB.P1._lon, intersections.WP.SB.P1._lat);
-            p2 = self.lonLatToPixel(intersections.WP.SB.P2._lon, intersections.WP.SB.P2._lat);
-            drawLine(p1, p2, red);
-
-        }
-        ctx.restore()
-    }
-
-    let DrawWPIcon = function (ctx, radius, angle) {
-        ctx.save();
-        ctx.beginPath();
-
-        var thickness = radius / 4;
-
-        ctx.rotate((angle / 180) * Math.PI)
-
-        ctx.arc(0, -radius + thickness / 3, thickness / 4, 0, 2 * Math.PI);
-        ctx.strokeStyle = "black";
-        ctx.stroke();
-        ctx.fillStyle = "rgb(255,255,0)";
-        ctx.fill();
-
-
-        ctx.restore();
-
-    }
-
-
-    let DrawLaylineArea = function (ctx, radius, angle, minmax, color) {
-
-        ctx.save();
-        var radius = 0.9 * radius
-        ctx.rotate(radians(angle))
-
-        // Laylines
-        ctx.beginPath();
-        ctx.moveTo(0, 0);
-        ctx.lineTo(0, -radius);
-        ctx.lineWidth = 0.02 * radius;
-        ctx.strokeStyle = color;
-        var d = 5 * window.devicePixelRatio;
-        ctx.setLineDash([2 * d, d]);
-        ctx.stroke();
-
-        // sectors
-        ctx.globalAlpha *= 0.3;
-        ctx.beginPath();
-        ctx.moveTo(0, 0);
-        ctx.arc(0, 0, radius, radians(minmax[0] - 90), radians(minmax[1] - 90))
-        ctx.closePath();
-
-        ctx.fillStyle = color;
-        ctx.fill()
-        ctx.restore()
-    }
-
-
-    let DrawCourseBox = function (ctx, radius, angle, color, Text) {
-        ctx.save();
-        ctx.rotate((angle / 180) * Math.PI)
-
-
-        let roundRect = function (x, y, w, h, radius) {
-            var r = x + w;
-            var b = y + h;
-            ctx.beginPath();
-            ctx.strokeStyle = "black";
-            ctx.lineWidth = "4";
-            ctx.moveTo(x + radius, y);
-            ctx.lineTo(r - radius, y);
-            ctx.quadraticCurveTo(r, y, r, y + radius);
-            ctx.lineTo(r, y + h - radius);
-            ctx.quadraticCurveTo(r, b, r - radius, b);
-            ctx.lineTo(x + radius, b);
-            ctx.quadraticCurveTo(x, b, x, b - radius);
-            ctx.lineTo(x, y + radius);
-            ctx.quadraticCurveTo(x, y, x + radius, y);
-            ctx.stroke();
-        }
-        let Muster = "888"
-        ctx.font = "bold " + radius / 5 + "px Arial";
-        metrics = ctx.measureText(Muster);
-        w = metrics.width
-        h = (metrics.actualBoundingBoxAscent + metrics.actualBoundingBoxDescent);
-        roundRect(-1.2 * w / 2, -radius - 1.2 * h / 2, 1.2 * w, 1.2 * h, 0.1 * radius / 4);
-        ctx.fillStyle = "rgb(255,255,255)";
-        ctx.fill();
-        ctx.textAlign = "center";
-        ctx.font = "bold " + radius / 5 + "px Arial";
-        ctx.fillStyle = "rgb(0,0,0)";
-        ctx.fillText(Text, 0, -radius + h / 2);
-        ctx.restore();
-
-    }
-
-    let DrawEierUhr = function (ctx, radius, angle, color) {
-        ctx.save();
-
-        var radius_kompassring = radius //0.525*Math.min(x,y);
-        var radius_outer_ring = radius * 1.3 //= 0.65*Math.min(x,y);
-        var thickness = radius / 4;
-
-        ctx.rotate((angle / 180) * Math.PI)
-        let lx = -0.4 * thickness
-        let rx = +0.4 * thickness
-        let topy = -radius + 0.9 * thickness
-        let boty = -radius - 0.9 * thickness
-        ctx.beginPath();
-        ctx.moveTo(lx, boty); // move to bottom left corner
-        ctx.lineTo(rx, topy); // line to top right corner
-        ctx.lineTo(lx, topy); // line to top left corner
-        ctx.lineTo(rx, boty); // line to bottom right corner
-        //ctx.lineTo(lx, boty); // line to bottom left corner
-        ctx.closePath()
-        ctx.fillStyle = color;
-        ctx.lineWidth = 0.05 * thickness;
-        ctx.strokeStyle = color;
-        ctx.fill();
-        ctx.strokeStyle = "rgb(0,0,0)";
-        ctx.stroke(); // Render the path				ctx.fillStyle='rgb(255,255,255)';
-
-        ctx.restore();
-
-    }
-
-
-
-    let DrawWindpfeilIcon = function (ctx, radius, angle, color, Text) {
-        ctx.save();
-
-        var radius_kompassring = radius //0.525*Math.min(x,y);
-        var radius_outer_ring = radius * 1.3 //= 0.65*Math.min(x,y);
-        var thickness = radius / 4;
-
-        ctx.rotate(radians(angle));
-
-        ctx.beginPath();
-        if (Text == 'A')
-            ctx.moveTo(0, -radius_kompassring + 0.75 * thickness); // Move pen to bottom-center corner
-        else
-            ctx.moveTo(0, -radius_kompassring + 0.25 * thickness); // Move pen to bottom-center corner
-        ctx.lineTo(-0.75 * thickness, -radius_outer_ring - 0.25 * thickness); // Line to top left corner
-        ctx.lineTo(+0.75 * thickness, -radius_outer_ring - 0.25 * thickness); // Line to top-right corner
-        ctx.closePath(); // Line to bottom-center corner
-        ctx.fillStyle = color;
-        ctx.lineWidth = 0.05 * thickness;
-        ctx.strokeStyle = color;
-        ctx.fill();
-        ctx.strokeStyle = "rgb(0,0,0)";
-        ctx.stroke(); // Render the path				ctx.fillStyle='rgb(255,255,255)';
-
-        ctx.fillStyle = "rgb(255,255,255)";
-        ctx.textAlign = "center";
-        ctx.textBaseline = "alphabetic";
-        ctx.font = "bold " + radius / 4 + "px Arial";
-        ctx.fillText(Text, 0, -0.87 * radius_outer_ring);
-        ctx.restore();
-
-    }
-
-
-
-    function drawTideArrow(ctx, radius, angle, color, label) {
-        ctx.save();
-        ctx.rotate(radians(angle));
-        ctx.beginPath();
-        ctx.moveTo(0, 0.3 * radius);
-        ctx.lineTo(-0.25 * radius, 0.75 * radius);
-        ctx.lineTo(+0.25 * radius, 0.75 * radius);
-        ctx.closePath();
-        ctx.fillStyle = color;
-        ctx.lineWidth = 0.01 * radius;
-        ctx.strokeStyle = color;
-        ctx.fill();
-        ctx.strokeStyle = "rgb(0,0,0)";
-        ctx.stroke();
-        ctx.fillStyle = "rgb(255,255,255)";
-        ctx.textAlign = "center";
-        ctx.font = "bold " + (0.15 * radius) + "px Arial";
-        ctx.fillText(label, 0, 0.70 * radius);
         ctx.restore();
     }
-
-
-
-
-    let DrawOuterRing = function (ctx, radius, angle) {
-        ctx.save();
-        ctx.rotate((angle / 180) * Math.PI)
-
-        var thickness = 0.2 * radius
-        radius *= 1.25
-        var someColors = [];
-        someColors.push("#0F0");
-        someColors.push("#000");
-        someColors.push("#F00");
-
-        drawMultiRadiantCircle(0, 0, radius, thickness, someColors);
-
-        function drawMultiRadiantCircle(xc, yc, r, thickness, radientColors) {
-            var partLength = (2 * Math.PI) / 2;
-            var start = -Math.PI / 2;
-            var gradient = null;
-            var startColor = null,
-                endColor = null;
-
-            for (var i = 0; i < 2; i++) {
-                startColor = radientColors[i];
-                endColor = radientColors[(i + 1) % radientColors.length];
-
-                // x start / end of the next arc to draw
-                var xStart = xc + Math.cos(start) * r;
-                var xEnd = xc + Math.cos(start + partLength) * r;
-                // y start / end of the next arc to draw
-                var yStart = yc + Math.sin(start) * r;
-                var yEnd = yc + Math.sin(start + partLength) * r;
-
-                ctx.beginPath();
-
-                gradient = ctx.createLinearGradient(xStart, yStart, xEnd, yEnd);
-                gradient.addColorStop(0, startColor);
-                gradient.addColorStop(1.0, endColor);
-
-                ctx.strokeStyle = gradient;
-                ctx.arc(xc, yc, r, start, start + partLength);
-                ctx.lineWidth = thickness;
-                ctx.stroke();
-                ctx.closePath();
-
-                start += partLength;
-            }
-        }
-        for (var i = 0; i < 360; i += 10) {
-            ctx.save();
-            ctx.rotate((i / 180) * Math.PI);
-            if (i % 30 == 0) {
-                ctx.beginPath(); // Start a new path
-                ctx.moveTo(0, -radius + 0.9 * thickness / 2); // Move the pen to (30, 50)
-                ctx.lineTo(0, -radius - 0.9 * thickness / 2); // Draw a line to (150, 100)
-                ctx.lineWidth = 0.1 * thickness;
-                ctx.strokeStyle = "rgb(255,255,255)";
-                ctx.stroke(); // Render the path				ctx.fillStyle='rgb(255,255,255)';
-            } else {
-                ctx.beginPath();
-                ctx.fillStyle = "rgb(190,190,190)";
-                ctx.arc(0, -radius, 0.1 * thickness, 0, 2 * Math.PI, false);
-                ctx.fill();
-                ctx.lineWidth = 0.05 * thickness;
-                ctx.strokeStyle = "rgb(190,190,190)";
-                ctx.stroke();
-            }
-            ctx.restore();
-        }
-        ctx.restore();
-    } //Ende OuterRing
-
-    let DrawKompassring = function (ctx, radius, angle) {
-        ctx.save();
-        ctx.rotate((angle / 180) * Math.PI)
-        var thickness = 0.2 * radius //1*Math.min(x,y)
-        ctx.beginPath();
-        var fontsize = Math.round(radius / 100 * 12)
-        ctx.arc(0, 0, radius, 0, 2 * Math.PI, false);
-        ctx.lineWidth = thickness;
-        ctx.strokeStyle = "rgb(225,225,225)";
-        ctx.stroke();
-        for (var i = 0; i < 360; i += 10) {
-            ctx.save();
-            ctx.rotate((i / 180) * Math.PI);
-            if (i % 30 == 0) {
-                ctx.fillStyle = "rgb(00,00,00)";
-                ctx.textAlign = "center";
-                ctx.font = `bold ${fontsize}px Arial`;
-                ctx.fillText(i.toString().padStart(3, "0"), 0, -radius + thickness / 4);
-            } else {
-                ctx.beginPath();
-                ctx.fillStyle = "rgb(100,100,100)";
-                ctx.arc(0, -radius, 0.1 * thickness, 0, 2 * Math.PI, false);
-                ctx.fill();
-                ctx.lineWidth = 0.05 * thickness;
-                ctx.strokeStyle = "rgb(100,100,100)";
-                ctx.stroke();
-            }
-            ctx.restore();
-        }
-        ctx.restore();
-    } // Ende Kompassring
-
-
-
-
-    function to360(a) {
-        while (a < 360) {
-            a += 360;
-        }
-        return a % 360;
+    ctx.restore();
+} // Ende Kompassring
+
+
+
+
+function to360(a) {
+    while (a < 360) {
+        a += 360;
     }
-
-    function to180(a) {
-        return to360(a + 180) - 180;
-    }
-
-    function radians(a) {
-        return a * Math.PI / 180;
-    }
-
-    function degrees(a) {
-        return a * 180 / Math.PI;
-    }
+    return a % 360;
+}
+
+function to180(a) {
+    return to360(a+180)-180;
+}
+
+function radians(a) {
+    return a * Math.PI / 180;
+}
+
+function degrees(a) {
+    return a * 180 / Math.PI;
+}
 
 })();