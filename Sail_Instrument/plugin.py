# -*- coding: utf-8 -*-
# vim: ts=2 sw=2 et ai
###############################################################################
# Copyright (c) 2024 KD Schmidt kdschmidt@bluewin.ch
#
#  Permission is hereby granted, free of charge, to any person obtaining a
#  copy of this software and associated documentation files (the "Software"),
#  to deal in the Software without restriction, including without limitation
#  the rights to use, copy, modify, merge, publish, distribute, sublicense,
#  and/or sell copies of the Software, and to permit persons to whom the
#  Software is furnished to do so, subject to the following conditions:
#
#  The above copyright notice and this permission notice shall be included
#  in all copies or substantial portions of the Software.
#
#  THE SOFTWARE IS PROVIDED "AS IS", WITHOUT WARRANTY OF ANY KIND, EXPRESS
#  OR IMPLIED, INCLUDING BUT NOT LIMITED TO THE WARRANTIES OF MERCHANTABILITY,
#  FITNESS FOR A PARTICULAR PURPOSE AND NONINFRINGEMENT. IN NO EVENT SHALL
#  THE AUTHORS OR COPYRIGHT HOLDERS BE LIABLE FOR ANY CLAIM, DAMAGES OR OTHER
#  LIABILITY, WHETHER IN AN ACTION OF CONTRACT, TORT OR OTHERWISE, ARISING
#  FROM, OUT OF OR IN CONNECTION WITH THE SOFTWARE OR THE USE OR OTHER
#  DEALINGS IN THE SOFTWARE.
#
#  parts from this software (geomag) are taken from https://github.com/cmweiss/geomag
###############################################################################
import json
import numpy
import os
import re
import scipy.interpolate
import scipy.optimize
import shutil
import sys
import traceback
import time
from avnav_nmea import NMEAParser
from math import sin, cos, radians, degrees, sqrt, atan2, isfinite, copysign

try:
    from avnrouter import AVNRouter, WpData
    from avnav_worker import AVNWorker
except:
    pass

hasgeomag = False

try:
    sys.path.insert(0, os.path.dirname(__file__) + "/lib")
    import geomag

    hasgeomag = True
except:
    pass

PLUGIN_VERSION = 20240503
SOURCE = "Sail_Instrument"
MIN_AVNAV_VERSION = 20230705
KNOTS = 1.94384  # knots per m/s
MPS = 1 / KNOTS
POLAR_FILE = "polar.json"
HEEL_FILE = "heel.json"
PATH_PREFIX = "gps.sail_instrument."
SMOOTHING_FACTOR = "smoothing_factor"
MM_SAMPLES = "minmax_samples"
GROUND_WIND = "ground_wind"
FALLBACK = "allow_fallback"
TACK_ANGLE = "tack_angle"
GYBE_ANGLE = "gybe_angle"
CALC_VMC = "calc_vmc"
LEEWAY_FACTOR = "lee_factor"
LAYLINES_FROM_MATRIX = "laylines_polar"
SHOW_POLAR = "show_polar"
PERIOD = "period"
WMM_FILE = "wmm_file"
WMM_PERIOD = "wmm_period"
WRITE = "nmea_write"
NMEA_FILTER = "nmea_filter"
PRIORITY = "nmea_priority"
TALKER_ID = "nmea_id"
DECODE = "nmea_decode"
DEPTH_OF_TRANSDUCER = "depth_transducer"
DRAUGHT = "draught"

INPUT_FIELDS = {
    "LAT": "gps.lat",
    "LON": "gps.lon",
    "COG": "gps.track",
    "SOG": "gps.speed",
    "HDC": "gps.headingCompass",
    "DEV": "gps.magDeviation",
    "HDM": "gps.headingMag",
    "VAR": "gps.magVariation",
    "HDT": "gps.headingTrue",
    "STW": "gps.waterSpeed",
    "SET": "gps.currentSet",
    "DFT": "gps.currentDrift",
    "AWA": "gps.windAngle",
    "AWS": "gps.windSpeed",
    "TWA": "gps.trueWindAngle",
    "TWS": "gps.trueWindSpeed",
    "TWD": "gps.trueWindDirection",
    "GWA": "gps.groundWindAngle",
    "GWS": "gps.groundWindSpeed",
    "GWD": "gps.groundWindDirection",
    "LEE": "gps.leewayAngle",
    "HEL": "gps.heelAngle",
    "HEL1": "gps.transducers.ROLL",
    "HEL2": "gps.signalk.navigation.attitude.roll",
    "DBS": "gps.depthBelowSurface",
    "DBT": "gps.depthBelowTransducer",
    "DBK": "gps.depthBelowKeel",
}

NMEA_SENTENCES = {
    # https://gpsd.gitlab.io/gpsd/NMEA.html
    # set and drift
    "SET,DFT": "${ID}VDR,{data.SET:.1f},T,,,{data.DFT*KNOTS:.1f},N",
    "HDM": "${ID}HDM,{data.HDM:.1f},M",  # magnetic heading
    "HDT": "${ID}HDT,{data.HDT:.1f},T",  # true heading
    "HDC,DEV,VAR": "${ID}HDG,{data.HDC:.1f},{abs(data.DEV):.1f},{'E' if data.DEV>=0 else 'W'},{abs(data.VAR):.1f},{'E' if data.VAR>=0 else 'W'}",
<<<<<<< HEAD
    "HDT,HDM,STW": "${ID}VHW,{data.HDT:.1f},T,{data.HDM:.1f},M,{data.STW*KNOTS:.1f},N,,",
=======
    "HDT,HDM,STW": "${ID}VHW,{data.HDT:.1f},T,{data.HDM:.1f},M,{data.STW:.1f},N,,",
>>>>>>> 4e384227
    # true wind direction and speed
    "TWD,TWS": "${ID}MWD,{to360(data.TWD):.1f},T,,,{data.TWS*KNOTS:.1f},N,,",
    # true wind angle and speed
    "TWA,TWS": "${ID}MWV,{to360(data.TWA):.1f},T,{data.TWS*KNOTS:.1f},N,A",
    # apparent wind angle and speed
    "AWA,AWS": "${ID}MWV,{to360(data.AWA):.1f},R,{data.AWS*KNOTS:.1f},N,A",
    "DBS": "${ID}DBS,,,{data.DBS:.1f},M,,",  # depth below surface
    "DBT": "${ID}DBT,,,{data.DBT:.1f},M,,",  # depth below transducer
    "DBK": "${ID}DBK,,,{data.DBK:.1f},M,,",  # depth below keel
}

CONFIG = [
    {
        "name": PERIOD,
        "description": "compute period (s)",
        "type": "FLOAT",
        "default": 1,
    },
    {
        "name": SMOOTHING_FACTOR,
        "description": "exponential smoothing factor for TWD/AWD",
        "default": "0.1",
        "type": "FLOAT",
    },
    {
        "name": MM_SAMPLES,
        "description": "number of samples for calculating min/max of TWD",
        "default": "200",
        "type": "NUMBER",
    },
    {
        "name": FALLBACK,
        "description": "allow fallback to HDT=COG, STW=SOG",
        "default": "True",
        "type": "BOOLEAN",
    },
    {
        "name": CALC_VMC,
        "description": "perform calculation of optimal TWA for maximum VMC",
        "default": "False",
        "type": "BOOLEAN",
    },
    {
        "name": LAYLINES_FROM_MATRIX,
        "description": "calculate laylines from polar speed, not from beat/run angle table",
        "default": "False",
        "type": "BOOLEAN",
    },
    {
        "name": SHOW_POLAR,
        "description": "compute and display normalized polar diagram in the widget",
        "default": "True",
        "type": "BOOLEAN",
    },
    {
        "name": TACK_ANGLE,
        "description": "tack angle, if >0 use this fixed angle instead of calculating from polar data",
        "default": "0",
        "type": "FLOAT",
    },
    {
        "name": GYBE_ANGLE,
        "description": "gybe angle, if >0 use this fixed angle instead of calculating from polar data",
        "default": "0",
        "type": "FLOAT",
    },
    {
        "name": GROUND_WIND,
        "description": "manually entered ground wind for testing, enter as 'direction,speed', is used if no other wind data is present",
        "default": "",
        "type": "STRING",
    },
    {
        "name": LEEWAY_FACTOR,
        "description": "leeway factor LEF, if >0 leeway angle is estimated as LEF * HEL / STW^2",
        "default": "10",
        "type": "FLOAT",
    },
    {
        "name": WMM_FILE,
        "description": "file with WMM-coefficents for magnetic variation",
        "default": "WMM2020.COF",
    },
    {
        "name": WMM_PERIOD,
        "description": "period (s) to recompute magnetic variation",
        "type": "NUMBER",
        "default": 600,
    },
    {
        "name": DEPTH_OF_TRANSDUCER,
        "description": "depth of transducer (m) (negative=disabled)",
        "type": "FLOAT",
        "default": -1,
    },
    {
        "name": DRAUGHT,
        "description": "draught (m) (negative=disabled)",
        "type": "FLOAT",
        "default": -1,
    },
    {
        "name": WRITE,
        "description": "write NMEA sentences (sent to outputs and parsed by AvNav)",
        "type": "BOOLEAN",
        "default": "False",
    },
    {
        "name": NMEA_FILTER,
        "description": "filter for NMEA sentences to be sent",
        "default": "",
    },
    {
        "name": PRIORITY,
        "description": "NMEA source priority",
        "type": "NUMBER",
        "default": 10,
    },
    {
        "name": TALKER_ID,
        "description": "NMEA talker ID for emitted sentences",
        "type": "STRING",
        "default": "CA",
    },
    {
        "name": DECODE,
        "description": "decode own NMEA sentences",
        "type": "BOOLEAN",
        "default": "True",
    },
]


class Plugin(object):
    @classmethod
    def pluginInfo(cls):
        return {
            "description": "sail instrument calculating and displaying, true/apparent wind, tide, laylines, ...",
            "version": PLUGIN_VERSION,
            "config": CONFIG,
            "data": [
                {
                    "path": PATH_PREFIX + "*",
                    "description": "sail instrument data",
                },
            ],
        }

    def get_file(self, filename):
        fn = os.path.join(self.api.getDataDir(), "user", "viewer", filename)

        if not os.path.isfile(fn):
            source = os.path.join(os.path.dirname(__file__), filename)
            shutil.copyfile(source, fn)

        return fn

    def __init__(self, api):
        self.api = api
        assert (
            MIN_AVNAV_VERSION <= self.api.getAvNavVersion()
        ), "incompatible AvNav version"

        self.api.registerEditableParameters(CONFIG, self.changeParam)
        self.api.registerRestart(self.stop)

        try:
            self.polar = Polar(self.get_file(POLAR_FILE))
        except:
            self.polar = None

        try:
            self.heels = Polar(self.get_file(HEEL_FILE))
        except:
            self.heels = None

        self.variation_model = None

        self.saveAllConfig()

    def stop(self):
        pass

    def getConfigValue(self, name):
        defaults = self.pluginInfo()["config"]
        for cf in defaults:
            if cf["name"] == name:
                return self.api.getConfigValue(name, cf.get("default"))
        return self.api.getConfigValue(name)

    def saveAllConfig(self):
        d = {}
        defaults = self.pluginInfo()["config"]
        for cf in defaults:
            v = self.getConfigValue(cf.get("name"))
            d.update({cf.get("name"): v})
        self.api.saveConfigValues(d)
        return

    def changeConfig(self, newValues):
        self.api.saveConfigValues(newValues)

    def changeParam(self, param):
        self.api.saveConfigValues(param)
        self.read_config()

    def read_config(self):
        config = {}
        for c in CONFIG:
            name = c["name"]
            TYPES = {"FLOAT": float, "NUMBER": int,
                     "BOOLEAN": lambda s: s == "True"}
            value = self.getConfigValue(name)
            value = TYPES.get(c.get("type"), str)(value)
            config[name] = value
        # print("config", config)
        assert config[PERIOD] > 0
        assert config[PRIORITY] > 0
        assert len(config[TALKER_ID]) == 2
        self.config = config

    def readValue(self, path):
        "prevents reading values that we self have calculated"
        a = self.api.getSingleValue(path, includeInfo=True)
        # if a: print(path, a.value, a.source, a.priority / 10)
        if a is not None and SOURCE not in a.source:
            return a.value

    def writeValue(self, data, key, path):
        "do not overwrite existing values"
        if key not in data:
            return
        a = self.api.getSingleValue(path, includeInfo=True)
        if a is None or SOURCE in a.source:
            self.api.addData(path, data[key])

    def mag_variation(self, lat, lon):
        if not self.variation_model:
            try:
                self.variation = None
                self.variation_time = 0
                assert self.config[WMM_PERIOD] > 0
                filename = self.config[WMM_FILE]
                if "/" not in filename:
                    filename = os.path.join(
                        os.path.dirname(__file__) + "/lib", filename
                    )
                self.variation_model = geomag.GeoMag(filename)
            except Exception as x:
                # self.api.log(f"WMM error {x}")
                self.msg += f" WMM error {x}"
                return
        if self.variation is None or time.monotonic() - self.variation_time > self.config[WMM_PERIOD]:
            self.variation = self.variation_model.GeoMag(lat, lon).dec
            self.variation_time = time.monotonic()
        try:  # issue #22
            self.variation
        except Exception as x:
            self.variation = self.variation_model.GeoMag(lat, lon).dec
            self.variation_time = time.monotonic()

        return self.variation

    def manual_wind(self):
        w = self.config[GROUND_WIND]
        if w:  # manually entered wind data
            wd, ws = list(map(float, w.split(",")))
            ws *= MPS
            return wd, ws

    def smooth(self, data, phi, rad):
        if not hasattr(self, "filtered"):
            self.filtered = {}
        filtered = self.filtered
        if any(v not in data for v in (phi, rad)):
            return
        k = phi + rad
        p, r = data[phi], data[rad]
        xy = toCart((p, r))
        if k in filtered:
            a = self.config[SMOOTHING_FACTOR]
            assert 0 < a <= 1
            v = filtered[k]
            filtered[k] = [v[i] + a * (xy[i] - v[i]) for i in (0, 1)]
        else:
            filtered[k] = xy
        p, r = toPol(filtered[k])
        data[phi + "F"] = to180(p) if phi[-1] == "A" else p
        data[rad + "F"] = r

    def min_max(self, data, key, func=lambda x: x):
        if not hasattr(self, "min_max_values"):
            self.min_max_values = {}
        min_max_values = self.min_max_values
        if key not in data:
            return
        v = data[key]
        if key not in min_max_values:
            min_max_values[key] = []
        values = min_max_values[key]
        values.append(func(v))
        samples = self.config[MM_SAMPLES]
        assert 0 < samples
        while len(values) > samples:
            values.pop(0)
        data[key + "MIN"], data[key + "MAX"] = min(values), max(values)

    def run(self):
        self.read_config()
        self.api.setStatus("STARTED", "running")
        d = CourseData()
        while not self.api.shouldStopMainThread():
            try:
                self.msg = ""
                data = {k: self.readValue(p) for k, p in INPUT_FIELDS.items()}
                data["HEL"] = data["HEL"] or data["HEL1"] or (
                    degrees(data["HEL2"]) if data.get("HEL2") is not None else None)
                present = {k for k in data.keys() if data[k] is not None}

                data["LEF"] = self.config[LEEWAY_FACTOR] / KNOTS ** 2

                if all(data.get(k) is None for k in ("AWA", "AWS", "TWA", "TWS", "TWD")):
                    gwd, gws = self.manual_wind() or (None, None)
                    data["GWD"], data["GWS"] = gwd, gws
                    self.msg += f", manually entered wind {(gwd, gws * KNOTS)}" if gwd is not None else ""

                if data["VAR"] is None and all(data.get(k) is not None for k in ("LAT", "LON")):
                    data["VAR"] = self.mag_variation(data["LAT"], data["LON"])
                    self.msg += ", variation from WMM-File"

                if self.config[FALLBACK]:
                    if data["HDT"] is None and any(data.get(k) is None for k in ("HDM", "VAR")):
                        data["HDT"] = data["COG"]
                        self.msg += ", fallback HDT=COG"
                    if data["STW"] is None:
                        data["STW"] = data["SOG"]
                        self.msg += ", fallback STW=SOG"

                if data["DEV"] is None:
                    data["DEV"] = 0

                if data["HEL"] is None and self.heels and all(d.has(k) for k in ("TWAF", "TWSF")):
<<<<<<< HEAD
                    data["HEL"] = self.heels.value(d["TWAF"], d["TWSF"] * KNOTS)
                    self.msg += ", heel from polar"
=======
                    data["HEL"] = self.heels.value(
                        d["TWAF"], d["TWSF"] * KNOTS)
                    all(data.get(k) is not None for k in ("LAT", "LON"))
>>>>>>> 4e384227

                if data["HEL"] is not None:
                    self.msg += ", leeway estimation"

                dot = self.config[DEPTH_OF_TRANSDUCER]
                draught = self.config[DRAUGHT]
                data["DOT"] = dot if dot >= 0 else None
                data["DRT"] = draught if draught >= 0 else None

                data = {k: v for k, v in data.items() if len(k) == 3}

                data = d = CourseData(**data)  # compute missing values

                self.smooth(data, "AWA", "AWS")
                data["AWDF"] = to360(
                    data["AWAF"] + data["HDT"]) if d.has("AWAF", "HDT") else None
                self.smooth(data, "TWD", "TWS")
                data["TWAF"] = to180(
                    data["TWDF"] - data["HDT"]) if d.has("TWDF", "HDT") else None
                self.smooth(data, "SET", "DFT")
                self.min_max(data, "TWD", lambda v: to180(v - data["TWDF"]))
                for k in ("AWS", "TWS", "DFT"):
                    if k not in data:
                        data[k + "F"] = 0
                        self.msg += ", no " + k

                self.laylines(data)

                calculated = {k for k in data.keys() if data[k] is not None}
                calculated -= present

                for k in data.keys():
                    # print(f"{PATH_PREFIX + k}={data[k]}")
                    self.writeValue(data, k, PATH_PREFIX + k)

                sending = set()
                nmea_write = self.config[WRITE]
                nmea_filter = self.config[NMEA_FILTER].split(",")
                nmea_priority = self.config[PRIORITY]
                ID = self.config[TALKER_ID]
                if nmea_write:
                    for f, s in NMEA_SENTENCES.items():
<<<<<<< HEAD
=======
                        if not data.has(*f.split(",")):
                            missing_fields = {
                                j for j in f.split(",") if data[j] is None}
                            self.api.debug(
                                " Error sending NMEA_SENTENCES $%s, Param.: %s -> Missing: %s", s[5:8], f, missing_fields)
>>>>>>> 4e384227
                        if any(k in calculated for k in f.split(",")) and data.has(*f.split(",")):
                            s = eval(f"f\"{s}\"")
                            if not nmea_filter or NMEAParser.checkFilter(s, nmea_filter):
                                # print(">", s)
                                self.api.addNMEA(
                                    s,
                                    source=SOURCE,
                                    addCheckSum=True,
                                    omitDecode=not self.config[DECODE],
                                    sourcePriority=nmea_priority,
                                )
                                sending.add(s[:6])

                self.api.setStatus(
<<<<<<< HEAD
                    "NMEA",
                    f"present:{sorted(present)} --> calculated:{sorted(calculated)} sending:{sorted(sending)}{self.msg}")
=======
                    "NMEA", f"present:{sorted(present)} --> calculated:{sorted(calculated)} sending:{sorted(sending)}{self.msg}")
>>>>>>> 4e384227
            except Exception as x:
                self.api.setStatus("ERROR", f"{x}")

            time.sleep(self.config[PERIOD])

    def laylines(self, data):
        try:
            twa, tws, twd = data.TWAF, data.TWSF, data.TWDF
            if any(v is None for v in (twa, tws, twd)):
                return

            brg = bearing_to_waypoint()
            if brg:
                upwind = abs(to180(brg - twd)) < 90
            else:
                upwind = abs(twa) < 90

            tack_angle = self.config[TACK_ANGLE]
            assert 0 <= tack_angle < 180
            gybe_angle = self.config[GYBE_ANGLE]
            assert 0 <= gybe_angle < 180

            data.VMCA, data.VMCB = -1, -1

            if upwind and tack_angle or not upwind and gybe_angle:
                data.LAY = (
                    tack_angle / 2) if upwind else (180 - gybe_angle / 2)
                self.msg += ", fixed laylines"
                return

            if not self.polar:
                return

            if self.config[LAYLINES_FROM_MATRIX] or not self.polar.has_angle(upwind):
                data.LAY = abs(
                    to180(self.polar.vmc_angle(
                        0, tws * KNOTS, 0 if upwind else 180))
                )
                self.msg += ", laylines from polar"
            else:
                data.LAY = self.polar.angle(tws * KNOTS, upwind)
                self.msg += ", laylines from table"

            data.VPOL, data.POLAR = 0, 0
            data.VPOL = self.polar.value(twa, tws * KNOTS) * MPS
            self.msg += ", VPOL"

            if self.config[SHOW_POLAR]:
                values = numpy.array(
                    [
                        self.polar.value(a, tws * KNOTS)
                        for a in numpy.linspace(0, 180, 36)
                    ]
                )
                values /= max(1, values.max())
                data.POLAR = ",".join([f"{v:.2f}" for v in values])
                self.msg += ", show polar"

            if brg and self.config[CALC_VMC]:
                data.VMCA = self.polar.vmc_angle(twd, tws * KNOTS, brg)
                if upwind and abs(to180(brg - twd)) < data.LAY:
                    data.VMCB = self.polar.vmc_angle(twd, tws * KNOTS, brg, -1)
                self.msg += ", VMC"

        except Exception as x:
            self.api.error(f"laylines {x}")
            self.msg += f", laylines error {x}"


def bearing_to_waypoint():
    try:
        router = AVNWorker.findHandlerByName(AVNRouter.getConfigName())
        if router is None:
            return
        wpData = router.getWpData()
        if wpData is None:
            return
        if not wpData.validData:
            return
        return wpData.dstBearing
    except:
        return


class Polar:
    def __init__(self, filename):
        with open(filename) as f:
            self.data = json.load(f)
        self.spl = None

    def has_angle(self, upwind):
        return ("beat_angle" if upwind else "run_angle") in self.data

    def angle(self, tws, upwind):
        angle = self.data["beat_angle" if upwind else "run_angle"]
        return numpy.interp(tws, self.data["TWS"], angle)

    def value(self, twa, tws):
        if not self.spl:
            val = "STW" if "STW" in self.data else "heel"
            try:
                interp2d = scipy.interpolate.RectBivariateSpline
            except:
                interp2d = scipy.interpolate.interp2d
            self.spl = interp2d(
                self.data["TWA"], self.data["TWS"], self.data[val])

        return max(0.0, float(self.spl(abs(twa), tws)))

    def vmc_angle(self, twd, tws, brg, s=1):
        brg_twd = to180(brg - twd)  # BRG from wind

        def vmc(twa):
            # negative sign for minimizer
            return -self.value(twa, tws) * cos(radians(s * twa - abs(brg_twd)))

        res = scipy.optimize.minimize_scalar(vmc, bounds=(0, 180))

        if res.success:
            return to360(twd + s * copysign(res.x, brg_twd))


class CourseData:
    """
    This class is a container for course data that tries to compute the missing pieces
    from the information that is supplied in the constructor.

    ## Units

    - direction - given in degrees within [0,360), relative to north, measured clockwise
    - angles - as directions, but given in degrees within [-180,+180), relative to HDG
      If you want angles in the range [0,360), set anlges360=True in the constructor.
    - speeds - given in any speed unit (but all the same), usually knots

    ## Definitions

    HDG = heading, unspecified which of the following
    HDT = true heading, direction bow is pointing to, relative to true north (also HDGt)
    HDM = magnetic heading, as reported by a calibrated compass (also HDGm)
    HDC = compass heading, raw reading of the compass (also HDGc)
    VAR = magnetic variation, given in chart or computed from model
    DEV = magnetic deviation, boat specific, depends on HDG
    COG = course over ground, usually from GPS
    SOG = speed over ground, usually from GPS
    SET = set, direction of tide/current, cannot be measured directly
    DFT = drift, rate of tide/current, cannot be measured directly
    STW = speed through water, usually from paddle wheel, water speed vector projected onto HDT (long axis of boat)
    HEL = heel angle, measured by sensor or from heel polar TWA/TWS -> HEL
    LEE = leeway angle, angle between HDT and direction of water speed vector, usually estimated from wind and/or heel and STW
    CRS = course through water
    AWA = apparent wind angle, measured by wind direction sensor
    AWD = apparent wind direction, relative to true north
    AWS = apparent wind speed, measured by anemometer
    TWA = true wind angle, relative to water, relative to HDT
    TWD = true wind direction, relative to water, relative true north
    TWS = true wind speed, relative to water
    GWA = ground wind angle, relative to ground, relative to HDT
    GWD = ground wind direction, relative to ground, relative true north
    GWS = ground wind speed, relative to ground
    DBS = depth below surface
    DBT = depth below transducer
    DBK = depth below keel
    DRT = draught
    DOT = depth of transducer

    Beware! Wind direction is the direction where the wind is coming FROM, SET,HDG,COG is the direction where the tide/boat is going TO.

    also see https://t1p.de/5th2j and https://t1p.de/628t7

    ## Magnetic Directions

    All directions, except HDM, are relative to true north. This is because a magnetic compass gives you a magnetic
    direction (heading or bearing). You convert it to true using deviation and variation and that's it.

    You could use something like COG magnetic, but it does not make any sense and is error-prone.
    Don't do this! If you do need this for output, then do the conversion to magnetic at the very end,
    after all calculations are done.

    ## Equations

    All of the mentioned quantities are linked together by the following equations. Some of them are
    vector equations, vectors are polar vectors of the form [angle,radius]. The (+) operator denotes the addition of
    polar vectors. see https://math.stackexchange.com/questions/1365622/adding-two-polar-vectors
    An implementation of this addition is given below in add_polar().

    ### Heading

    - HDT = HDM + VAR = HDC + DEV + VAR
    - HDM = HDT - VAR = HDC + DEV

    ### Leeway and Course

    - LEE = LEF * HEL / STW^2
    - CRS = HDT + LEE

    With leeway factor LEF = 0..20, boat specific

    ### Course, Speed and Tide

    - [COG,SOG] = [CRS,STW] (+) [SET,DFT]
    - [SET,DFT] = [COG,SOG] (+) [CRS,-STW]

    ### Wind

    angles and directions are always converted like xWD = xWA + HDT and xWA = xWD - HDT

    - [AWD,AWS] = [GWD,GWS] (+) [COG,SOG]
    - [AWD,AWS] = [TWD,TWS] (+) [CRS,STW]
    - [AWA,AWS] = [TWA,TWS] (+) [LEE,STW]

    - [TWD,TWS] = [GWD,GWS] (+) [SET,DFT]
    - [TWD,TWS] = [AWD,AWS] (+) [CRS,-STW]
    - [TWA,TWS] = [AWA,AWS] (+) [LEE,-STW]

    - [GWD,GWS] = [AWD,AWS] (+) [COG,-SOG]

    In the vector equations angle and radius must be transformed together, always!

    ## How to use it

    Create CourseData() with the known quantities supplied in the constructor. Then access the calculated
    quantities as `d.TWA` or `d.["TWA"]`. Ask with `"TWD" in d` if they exist. Just `print(d)` to see what's inside.
    See test.py for examples.
    """

    def __init__(self, **kwargs):
        self._data = kwargs
        self.angles360 = kwargs.get("angles360", False)
        self.compute_missing()

    def compute_missing(self):
        if self.misses("HDM") and self.has("HDC", "DEV"):
            self.HDM = to360(self.HDC + self.DEV)

        if self.misses("HDT") and self.has("HDM", "VAR"):
            self.HDT = to360(self.HDM + self.VAR)

        if self.misses("HDM") and self.has("HDT", "VAR"):
            self.HDM = to360(self.HDT - self.VAR)

        if self.misses("HDC") and self.has("HDM", "DEV"):
            self.HDC = to360(self.HDM - self.DEV)
<<<<<<< HEAD
=======

        if self.misses("LEF") and self.has("HEL", "STW"):
            self.LEF = 10
>>>>>>> 4e384227

        if self.misses("LEE") and self.has("HEL", "STW", "LEF"):
            self.LEE = (
                max(-30, min(30, self.LEF * self.HEL / self.STW ** 2))
                if self.STW
                else 0
            )

        if self.misses("LEE"):
            self.LEE = 0

        if self.misses("CRS") and self.has("HDT", "LEE"):
            self.CRS = self.HDT + self.LEE

        if self.misses("SET", "DFT") and self.has("COG", "SOG", "CRS", "STW"):
            self.SET, self.DFT = add_polar((self.COG, self.SOG), (self.CRS, -self.STW))

        if self.misses("COG", "SOG") and self.has("SET", "DFT", "CRS", "STW"):
            self.COG, self.SOG = add_polar((self.SET, self.DFT), (self.CRS, self.STW))

        if self.misses("TWA", "TWS") and self.has("AWA", "AWS", "STW", "LEE"):
            self.TWA, self.TWS = add_polar((self.AWA, self.AWS), (self.LEE, -self.STW))
            self.TWA = self.angle(self.TWA)

        if self.misses("TWD", "TWS") and self.has("GWD", "GWS", "SET", "DFT"):
            self.TWD, self.TWS = add_polar((self.GWD, self.GWS), (self.SET, self.DFT))

        if self.misses("AWD") and self.has("AWA", "HDT"):
            self.AWD = to360(self.AWA + self.HDT)

        if self.misses("TWD") and self.has("TWA", "HDT"):
            self.TWD = to360(self.TWA + self.HDT)

        if self.misses("TWA") and self.has("TWD", "HDT"):
            self.TWA = self.angle(self.TWD - self.HDT)

        if self.misses("GWD", "GWS") and self.has("AWD", "AWS", "COG", "SOG"):
            self.GWD, self.GWS = add_polar((self.AWD, self.AWS), (self.COG, -self.SOG))

        if self.misses("GWA") and self.has("GWD", "HDT"):
            self.GWA = self.angle(self.GWD - self.HDT)

        if self.misses("AWA", "AWS") and self.has("TWA", "TWS", "LEE", "STW"):
            self.AWA, self.AWS = add_polar((self.TWA, self.TWS), (self.LEE, self.STW))
            self.AWA = self.angle(self.AWA)

        if self.misses("VMG") and self.has("TWD", "CRS", "STW"):
            self.VMG = cos(radians(self.TWD - self.CRS)) * self.STW

        if self.misses("AWD") and self.has("AWA", "HDT"):
            self.AWD = to360(self.AWA + self.HDT)

        if self.misses("DBS") and self.has("DBT", "DOT"):
            self.DBS = self.DBT + self.DOT

        if self.misses("DBK") and self.has("DBS", "DRT"):
            self.DBK = self.DBS - self.DRT

    def __getattribute__(self, item):
        if re.match("[A-Z]+", item):
            return self._data.get(item)
        return super(CourseData, self).__getattribute__(item)

    def __setattr__(self, key, value):
        if re.match("[A-Z]+", key):
            self._data[key] = value
        else:
            self.__dict__[key] = value

    def __getitem__(self, item):
        return self._data.get(item)

    def __setitem__(self, key, value):
        self._data[key] = value

    def __contains__(self, item):
        v = self[item]
        return v is not None and (type(v) != float or isfinite(v))

    def __str__(self):
        return "\n".join(f"{k}={self[k]}" for k in self.keys())

    def keys(self):
        return sorted(filter(self.__contains__, self._data.keys()))

    def has(self, *args):
        return all(x in self for x in args)

    def misses(self, *args):
        return any(x not in self for x in args)

    def angle(self, a):
        return to360(a) if self.angles360 else to180(a)


def to360(a):
    "limit a to [0,360)"
    while a < 0:
        a += 360
    return a % 360


def to180(a):
    "limit a to [-180,+180)"
    return to360(a + 180) - 180


def toCart(p):
    # to cartesian with phi going clock-wise from north
    return p[1] * sin(radians(p[0])), p[1] * cos(radians(p[0]))


def toPol(c):
    # to polar with phi going clock-wise from north
    return to360(90 - degrees(atan2(c[1], c[0]))), sqrt(c[0] ** 2 + c[1] ** 2)


def add_polar(a, b):
    "sum of polar vectors (phi,r)"
    a, b = toCart(a), toCart(b)
    s = a[0] + b[0], a[1] + b[1]
    return toPol(s)<|MERGE_RESOLUTION|>--- conflicted
+++ resolved
@@ -24,17 +24,18 @@
 #  parts from this software (geomag) are taken from https://github.com/cmweiss/geomag
 ###############################################################################
 import json
-import numpy
 import os
 import re
-import scipy.interpolate
-import scipy.optimize
 import shutil
 import sys
 import traceback
 import time
+from math import sin, cos, radians, degrees, sqrt, atan2, isfinite, copysign
+
+import numpy
+import scipy.interpolate
+import scipy.optimize
 from avnav_nmea import NMEAParser
-from math import sin, cos, radians, degrees, sqrt, atan2, isfinite, copysign
 
 try:
     from avnrouter import AVNRouter, WpData
@@ -118,11 +119,7 @@
     "HDM": "${ID}HDM,{data.HDM:.1f},M",  # magnetic heading
     "HDT": "${ID}HDT,{data.HDT:.1f},T",  # true heading
     "HDC,DEV,VAR": "${ID}HDG,{data.HDC:.1f},{abs(data.DEV):.1f},{'E' if data.DEV>=0 else 'W'},{abs(data.VAR):.1f},{'E' if data.VAR>=0 else 'W'}",
-<<<<<<< HEAD
     "HDT,HDM,STW": "${ID}VHW,{data.HDT:.1f},T,{data.HDM:.1f},M,{data.STW*KNOTS:.1f},N,,",
-=======
-    "HDT,HDM,STW": "${ID}VHW,{data.HDT:.1f},T,{data.HDM:.1f},M,{data.STW:.1f},N,,",
->>>>>>> 4e384227
     # true wind direction and speed
     "TWD,TWS": "${ID}MWD,{to360(data.TWD):.1f},T,,,{data.TWS*KNOTS:.1f},N,,",
     # true wind angle and speed
@@ -378,12 +375,6 @@
         if self.variation is None or time.monotonic() - self.variation_time > self.config[WMM_PERIOD]:
             self.variation = self.variation_model.GeoMag(lat, lon).dec
             self.variation_time = time.monotonic()
-        try:  # issue #22
-            self.variation
-        except Exception as x:
-            self.variation = self.variation_model.GeoMag(lat, lon).dec
-            self.variation_time = time.monotonic()
-
         return self.variation
 
     def manual_wind(self):
@@ -451,7 +442,7 @@
 
                 if data["VAR"] is None and all(data.get(k) is not None for k in ("LAT", "LON")):
                     data["VAR"] = self.mag_variation(data["LAT"], data["LON"])
-                    self.msg += ", variation from WMM-File"
+                    self.msg += ", variation from WMM"
 
                 if self.config[FALLBACK]:
                     if data["HDT"] is None and any(data.get(k) is None for k in ("HDM", "VAR")):
@@ -465,14 +456,8 @@
                     data["DEV"] = 0
 
                 if data["HEL"] is None and self.heels and all(d.has(k) for k in ("TWAF", "TWSF")):
-<<<<<<< HEAD
                     data["HEL"] = self.heels.value(d["TWAF"], d["TWSF"] * KNOTS)
                     self.msg += ", heel from polar"
-=======
-                    data["HEL"] = self.heels.value(
-                        d["TWAF"], d["TWSF"] * KNOTS)
-                    all(data.get(k) is not None for k in ("LAT", "LON"))
->>>>>>> 4e384227
 
                 if data["HEL"] is not None:
                     self.msg += ", leeway estimation"
@@ -515,14 +500,6 @@
                 ID = self.config[TALKER_ID]
                 if nmea_write:
                     for f, s in NMEA_SENTENCES.items():
-<<<<<<< HEAD
-=======
-                        if not data.has(*f.split(",")):
-                            missing_fields = {
-                                j for j in f.split(",") if data[j] is None}
-                            self.api.debug(
-                                " Error sending NMEA_SENTENCES $%s, Param.: %s -> Missing: %s", s[5:8], f, missing_fields)
->>>>>>> 4e384227
                         if any(k in calculated for k in f.split(",")) and data.has(*f.split(",")):
                             s = eval(f"f\"{s}\"")
                             if not nmea_filter or NMEAParser.checkFilter(s, nmea_filter):
@@ -537,12 +514,8 @@
                                 sending.add(s[:6])
 
                 self.api.setStatus(
-<<<<<<< HEAD
                     "NMEA",
                     f"present:{sorted(present)} --> calculated:{sorted(calculated)} sending:{sorted(sending)}{self.msg}")
-=======
-                    "NMEA", f"present:{sorted(present)} --> calculated:{sorted(calculated)} sending:{sorted(sending)}{self.msg}")
->>>>>>> 4e384227
             except Exception as x:
                 self.api.setStatus("ERROR", f"{x}")
 
@@ -785,12 +758,6 @@
 
         if self.misses("HDC") and self.has("HDM", "DEV"):
             self.HDC = to360(self.HDM - self.DEV)
-<<<<<<< HEAD
-=======
-
-        if self.misses("LEF") and self.has("HEL", "STW"):
-            self.LEF = 10
->>>>>>> 4e384227
 
         if self.misses("LEE") and self.has("HEL", "STW", "LEF"):
             self.LEE = (
