--- conflicted
+++ resolved
@@ -52,8 +52,7 @@
 except:
     pass
 
-PLUGIN_VERSION = 20241011
-
+PLUGIN_VERSION = 20241221
 SOURCE = "Sail_Instrument"
 MIN_AVNAV_VERSION = 20230705
 KNOTS = 1.94384  # knots per m/s
@@ -133,8 +132,7 @@
     "DBS": "${ID}DBS,,,{data.DBS:.1f},M,,",  # depth below surface
     "DBT": "${ID}DBT,,,{data.DBT:.1f},M,,",  # depth below transducer
     "DBK": "${ID}DBK,,,{data.DBK:.1f},M,,",  # depth below keel
-    # depth of transducer and offset
-    "DBT,DOT": "${ID}DPT,{data.DBK:.1f},{data.DOT:.1f},,",
+    "DBT,DOT": "${ID}DPT,{data.DBK:.1f},{data.DOT:.1f},,",  # depth of transducer and offset
 }
 
 CONFIG = [
@@ -173,18 +171,6 @@
         "description": "calculate laylines from polar speed, not from beat/run angle table",
         "default": "False",
         "type": "BOOLEAN",
-    },
-    {
-        "name": LAYLINES_WITH_CURENT,
-        "description": "correct laylines for current and leeway (laylines over ground) with current data is present",
-        "default": "False",
-        "type": "BOOLEAN",
-    },
-    {
-        "name": LAYLINES_LEEWAY,
-        "description": "assumed upwind and downwind leeway used in layline calculation of corrected laylines",
-        "default": "0,0",
-        "type": "STRING",
     },
     {
         "name": SHOW_POLAR,
@@ -454,7 +440,7 @@
     def run(self):
         self.read_config()
         self.api.setStatus("STARTED", "running")
-        d = CourseData(self.polar)
+        d = CourseData()
         while not self.api.shouldStopMainThread():
             try:
                 self.msg = ""
@@ -462,6 +448,7 @@
                 data["HEL"] = data["HEL"] or data["HEL1"] or (
                     degrees(data["HEL2"]) if data.get("HEL2") is not None else None)
                 present = {k for k in data.keys() if data[k] is not None}
+
                 data["LEF"] = self.config[LEEWAY_FACTOR] / KNOTS ** 2
 
                 if data["VAR"] is None and all(data.get(k) is not None for k in ("LAT", "LON")):
@@ -481,15 +468,13 @@
 
                 if all(data.get(k) is None for k in ("AWA", "AWS", "TWA", "TWS", "TWD")):
                     data["GWD"], data["GWS"] = self.manual_wind() or (None, None)
-                    if all(data.get(k) is not None for k in ("GWD", "GWS")):
-                        if data["COG"] is None and (data["SOG"] or 0) < self.config[VMIN]:
-                            # allow to compute TW w/o COG if not moving
-                            data["COG"], data["SOG"] = 0, 0
-                        self.msg += ", manually entered wind"
+                    if all(data.get(k) is not None for k in ("GWD","GWS")):
+                      if data["COG"] is None and (data["SOG"] or 0)<self.config[VMIN]:
+                          data["COG"],data["SOG"] = 0,0 # allow to compute TW w/o COG if not moving
+                      self.msg += ", manually entered wind"
 
                 if data["HEL"] is None and self.heels and all(d.has(k) for k in ("TWAF", "TWSF")):
-                    data["HEL"] = copysign(self.heels.value(
-                        d["TWAF"], d["TWSF"] * KNOTS), -d["TWAF"])
+                    data["HEL"] = copysign(self.heels.value(d["TWAF"], d["TWSF"] * KNOTS), -d["TWAF"])
                     self.msg += ", heel from polar"
 
                 if data["HEL"] is not None:
@@ -499,24 +484,16 @@
                 draught = self.config[DRAUGHT]
                 data["DOT"] = dot if dot >= 0 else None
                 data["DRT"] = draught if draught >= 0 else None
-<<<<<<< HEAD
                 data["BRG"] = bearing_to_waypoint()
-=======
-                
->>>>>>> ff9ebd53
-
-                data = {k: (to180(v) if k.endswith("A") and v else v)
-                        for k, v in data.items() if len(k) == 3}
-
-
-                data = d = CourseData(self.polar, **data)  # compute missing values
-                data["VERSION"]=str(PLUGIN_VERSION)
+
+                data = {k: (to180(v) if k.endswith("A") and v else v) for k, v in data.items() if len(k) == 3}
+
+                data = d = CourseData(**data)  # compute missing values
+
                 self.smooth(data, "AWD", "AWS")
-                data["AWAF"] = to360(
-                    data["AWDF"] - data["HDT"]) if d.has("AWDF", "HDT") else None
+                data["AWAF"] = to360(data["AWDF"] - data["HDT"]) if d.has("AWDF", "HDT") else None
                 self.smooth(data, "TWD", "TWS")
-                data["TWAF"] = to180(
-                    data["TWDF"] - data["HDT"]) if d.has("TWDF", "HDT") else None
+                data["TWAF"] = to180(data["TWDF"] - data["HDT"]) if d.has("TWDF", "HDT") else None
                 self.smooth(data, "SET", "DFT")
                 self.min_max(data, "TWD", lambda v: to180(v - data["TWDF"]))
                 for k in ("AWS", "TWS", "DFT"):
@@ -525,6 +502,7 @@
                         self.msg += ", no " + k
 
                 self.laylines(data)
+
                 calculated = {k for k in data.keys() if data[k] is not None}
                 calculated -= present
 
@@ -566,6 +544,7 @@
             except Exception as x:
                 self.api.error(f"{x}")
                 self.api.setStatus("ERROR", f"{x}")
+
             time.sleep(self.config[PERIOD])
         self.api.log("terminated run-loop")
 
@@ -587,7 +566,7 @@
             assert 0 <= gybe_angle < 180
 
             data.VMCA, data.VMCB = -1, -1
-            data.POLAR = 0
+            data.VPOL, data.POLAR = 0, 0
 
             if upwind and tack_angle or not upwind and gybe_angle:
                 data.LAY = (tack_angle / 2) if upwind else (180 - gybe_angle / 2)
@@ -598,21 +577,12 @@
             if not self.polar:
                 return
 
-<<<<<<< HEAD
             if self.config[LAYLINES_FROM_POLAR] or not self.polar.has_angle(upwind):
-                data.LAY = abs(to180(self.polar.vmc_angle(0, tws * KNOTS, 0 if upwind else 180)))
-=======
-            if self.config[LAYLINES_FROM_MATRIX] or not self.polar.has_angle(upwind):
-                data.LAY = abs(
-                    to180(self.polar.vmc_angle(
-                        0, tws, 0 if upwind else 180))
-                )
->>>>>>> ff9ebd53
+                data.LAY = abs(to180(self.polar.vmc_angle(0, tws, 0 if upwind else 180)))
                 self.msg += ", laylines from polar"
             else:
                 data.LAY = self.polar.angle(tws, upwind)
                 self.msg += ", laylines from table"
-<<<<<<< HEAD
 
             leeway = list(map(float,self.config[LAYLINES_LEEWAY].split(',')))[0 if upwind else 1]
             data.LL1, data.LL2 = to360(twd-data.LAY-leeway), to360(twd+data.LAY+leeway) # absolute layline directions incl. leeway
@@ -627,9 +597,6 @@
                 data.VPP = 100*data.STW/data.VPOL
             self.msg += ", calculate VPOL"
 
-=======
-            
->>>>>>> ff9ebd53
             if self.config[SHOW_POLAR]:
                 values = numpy.array(
                     [
@@ -645,11 +612,7 @@
                 data.VMCA = self.polar.vmc_angle(twd, tws, brg)
                 if upwind and abs(to180(brg - twd)) < data.LAY:
                     data.VMCB = self.polar.vmc_angle(twd, tws, brg, -1)
-<<<<<<< HEAD
-                self.msg += ", VMC"
-=======
-                self.msg += ", VMCangles"
->>>>>>> ff9ebd53
+                self.msg += ", VMC angles"
 
         except Exception as x:
             self.api.error(f"laylines {x}")
@@ -682,36 +645,27 @@
 
     def angle(self, tws, upwind):
         angle = self.data["beat_angle" if upwind else "run_angle"]
-        return numpy.interp(tws, self.data["TWS"], angle)
-
-    def value(self, twa, tws):  # Sollte speed in m/s zurückgeben    '''
+        return numpy.interp(tws*KNOTS, self.data["TWS"], angle)
+
+    def value(self, twa, tws):
         """
         get the 2d interpolated value
         @param twa: TrueWindAngle in degrees
         @param tws: TrueWindSpeed in m/s
         @return: 2d interpolated speed through water in m/s
         """
-        twa = to180(twa)
 
         if not self.spl:
             val = "STW" if "STW" in self.data else "heel"
             try:
                 interp2d = scipy.interpolate.RectBivariateSpline
-                kw = {"kx": 1, "ky": min(1, len(self.data["TWS"])-1)}
+                kw = {"kx":1, "ky":min(1,len(self.data["TWS"])-1)}
             except:
                 interp2d = scipy.interpolate.interp2d
                 kw = {}
-            self.spl = interp2d(
-                self.data["TWA"], self.data["TWS"], self.data[val], **kw)
-
-<<<<<<< HEAD
-        return float(self.spl(abs(twa), tws*KNOTS))*MPS
-=======
-        # !! weil die Matrix in kn aufgebaut ist, muss tws in kn angegeben werden
-        ret = max(0.0, float(self.spl(abs(twa), tws*KNOTS)))
-        # ret ist in kn, daher umrechnung in m/s:
-        return ret*MPS
->>>>>>> ff9ebd53
+            self.spl = interp2d(self.data["TWA"], self.data["TWS"], self.data[val],**kw)
+
+        return float(self.spl(abs(to180(twa)), tws*KNOTS))*MPS
 
     def vmc_angle(self, twd, tws, brg, s=1):
         """
@@ -719,7 +673,7 @@
         @param twd: TrueWindDirection in degrees
         @param tws: TrueWindSpeed in m/s
         @param brg: Bearing to waypoint in degrees
-        @return: course for highest VMC
+        @return: course for highest VMC in degrees relative to twd
         """
 
         brg_twd = to180(brg - twd)  # BRG from wind
@@ -728,8 +682,7 @@
             # negative sign for minimizer
             return -self.value(twa, tws) * cos(radians(s * twa - abs(brg_twd)))
 
-        res = scipy.optimize.minimize_scalar(
-            vmc, bounds=(0, 180), method='bounded')
+        res = scipy.optimize.minimize_scalar(vmc, bounds=(0, 180), method='bounded')
 
         if res.success:
             return to360(twd + s * copysign(res.x, brg_twd))
@@ -840,8 +793,7 @@
     See test.py for examples.
     """
 
-    def __init__(self, polar, **kwargs):
-        self.polar=polar
+    def __init__(self, **kwargs):
         self._data = kwargs
         self.angles360 = kwargs.get("angles360", False)
         self.compute_missing()
@@ -872,30 +824,18 @@
         if self.misses("CTW") and self.has("HDT", "LEE"):
             self.CTW = to360(self.HDT + self.LEE)
 
-<<<<<<< HEAD
         if self.misses("SET", "DFT") and self.has("COG", "SOG", "CTW", "STW"):
             self.SET, self.DFT = add_polar((self.COG, self.SOG), (self.CTW, -self.STW))
 
         if self.misses("COG", "SOG") and self.has("SET", "DFT", "CTW", "STW"):
             self.COG, self.SOG = add_polar((self.SET, self.DFT), (self.CTW, self.STW))
-=======
-        if self.misses("SET", "DFT") and self.has("COG", "SOG", "CRS", "STW"):
-            self.SET, self.DFT = add_polar(
-                (self.COG, self.SOG), (self.CRS, -self.STW))
-
-        if self.misses("COG", "SOG") and self.has("SET", "DFT", "CRS", "STW"):
-            self.COG, self.SOG = add_polar(
-                (self.SET, self.DFT), (self.CRS, self.STW))
->>>>>>> ff9ebd53
 
         if self.misses("TWA", "TWS") and self.has("AWA", "AWS", "STW", "LEE"):
-            self.TWA, self.TWS = add_polar(
-                (self.AWA, self.AWS), (self.LEE, -self.STW))
+            self.TWA, self.TWS = add_polar((self.AWA, self.AWS), (self.LEE, -self.STW))
             self.TWA = self.angle(self.TWA)
 
         if self.misses("TWD", "TWS") and self.has("GWD", "GWS", "SET", "DFT"):
-            self.TWD, self.TWS = add_polar(
-                (self.GWD, self.GWS), (self.SET, self.DFT))
+            self.TWD, self.TWS = add_polar((self.GWD, self.GWS), (self.SET, self.DFT))
 
         if self.misses("AWD") and self.has("AWA", "HDT"):
             self.AWD = to360(self.AWA + self.HDT)
@@ -907,15 +847,13 @@
             self.TWA = self.angle(self.TWD - self.HDT)
 
         if self.misses("GWD", "GWS") and self.has("AWD", "AWS", "COG", "SOG"):
-            self.GWD, self.GWS = add_polar(
-                (self.AWD, self.AWS), (self.COG, -self.SOG))
+            self.GWD, self.GWS = add_polar((self.AWD, self.AWS), (self.COG, -self.SOG))
 
         if self.misses("GWA") and self.has("GWD", "HDT"):
             self.GWA = self.angle(self.GWD - self.HDT)
 
         if self.misses("AWA", "AWS") and self.has("TWA", "TWS", "LEE", "STW"):
-            self.AWA, self.AWS = add_polar(
-                (self.TWA, self.TWS), (self.LEE, self.STW))
+            self.AWA, self.AWS = add_polar((self.TWA, self.TWS), (self.LEE, self.STW))
             self.AWA = self.angle(self.AWA)
 
         if self.misses("VMG") and self.has("TWD", "CTW", "STW"):
@@ -924,13 +862,6 @@
         if self.misses("VMC") and self.has("BRG", "COG", "SOG"):
             self.VMC = cos(radians(self.BRG - self.COG)) * self.SOG
 
-        if self.misses("VMC") and self.has("CRS", "SOG"):
-            try:
-              self.VMC = self.SOG * cos(radians(bearing_to_waypoint()-self.CRS))
-            except:
-              self.VMC=0
-            #print("VMC ",self.VMC)
-
         if self.misses("AWD") and self.has("AWA", "HDT"):
             self.AWD = to360(self.AWA + self.HDT)
 
@@ -939,14 +870,6 @@
 
         if self.misses("DBK") and self.has("DBS", "DRT"):
             self.DBK = self.DBS - self.DRT
-            
-        if self.misses("VPOL") and self.has("TWA", "TWS"):
-            self.VPOL = self.polar.value(self["TWA"], self["TWS"])
-
-        if self.misses("VPP") and self.has("VPOL", "STW"):
-            self.VPP = self.STW/self.VPOL*100
-
-            
 
 
     def __getattribute__(self, item):
@@ -1010,4 +933,4 @@
     "sum of polar vectors (phi,r)"
     a, b = toCart(a), toCart(b)
     s = a[0] + b[0], a[1] + b[1]
-    return toPol(s)+    return toPol(s)
